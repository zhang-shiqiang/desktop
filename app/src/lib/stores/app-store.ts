--- conflicted
+++ resolved
@@ -2533,13 +2533,10 @@
       refreshSectionPromise,
     ])
 
-<<<<<<< HEAD
     // this promise is fire-and-forget, so no need to await it
     this.updateStashEntryCountMetric(repository)
     this._updateCurrentPullRequest(repository)
 
-=======
->>>>>>> bcd35055
     const latestState = this.repositoryStateCache.get(repository)
     this.updateMenuItemLabels(latestState)
 
