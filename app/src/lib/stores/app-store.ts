--- conflicted
+++ resolved
@@ -224,11 +224,8 @@
 import { IStashEntry, StashedChangesLoadStates } from '../../models/stash-entry'
 import { RebaseFlowStep, RebaseStep } from '../../models/rebase-flow-step'
 import { arrayEquals } from '../equality'
-<<<<<<< HEAD
 import moment = require('moment')
-=======
 import { MenuLabelsEvent } from '../../models/menu-labels'
->>>>>>> dc021b34
 
 /**
  * As fast-forwarding local branches is proportional to the number of local
@@ -2506,7 +2503,6 @@
     this._initializeCompare(repository)
   }
 
-<<<<<<< HEAD
   private async updateStashEntryCountMetric(
     repository: Repository,
     gitStore: GitStore
@@ -2530,9 +2526,6 @@
     }
   }
 
-  public refreshAllIndicators() {
-    return this.refreshIndicatorsForRepositories(this.repositories, true)
-=======
   /**
    * Update the repository sidebar indicator for the repository
    */
@@ -2556,7 +2549,6 @@
       aheadBehind: status.branchAheadBehind || null,
       changedFilesCount: status.workingDirectory.files.length,
     })
->>>>>>> dc021b34
   }
 
   /**
