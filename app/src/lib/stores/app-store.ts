--- conflicted
+++ resolved
@@ -2492,15 +2492,9 @@
       refreshSectionPromise,
     ])
 
-<<<<<<< HEAD
-    this.updateMenuItemLabels(repository)
-=======
-    this._updateCurrentPullRequest(repository)
-
     const latestState = this.repositoryStateCache.get(repository)
     this.updateMenuItemLabels(latestState)
 
->>>>>>> 2abe50ff
     this._initializeCompare(repository)
     this.refreshIndicatorsForRepositories([repository], false)
   }
@@ -4710,18 +4704,6 @@
         await this.pullRequestStore.refreshPullRequests(repository, account)
       }
     }
-<<<<<<< HEAD
-=======
-
-    await loader(account)
-  }
-
-  public async _refreshPullRequests(repository: Repository): Promise<void> {
-    return this.loadPullRequests(repository, async account => {
-      await this.pullRequestStore.fetchAndCachePullRequests(repository, account)
-      this.updateMenuLabelsForSelectedRepository()
-    })
->>>>>>> 2abe50ff
   }
 
   private findRepositoryByGitHubRepository(gitHubRepository: GitHubRepository) {
