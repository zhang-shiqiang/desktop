import { ipcRenderer, remote } from 'electron'
import { pathExists } from 'fs-extra'
import { escape } from 'querystring'
import {
  AccountsStore,
  CloningRepositoriesStore,
  GitHubUserStore,
  GitStore,
  IssuesStore,
  PullRequestStore,
  RepositoriesStore,
  SignInStore,
} from '.'
import { Account } from '../../models/account'
import { AppMenu, IMenu } from '../../models/app-menu'
import { IAuthor } from '../../models/author'
import {
  Branch,
  eligibleForFastForward,
  IAheadBehind,
} from '../../models/branch'
import { BranchesTab } from '../../models/branches-tab'
import { CloneRepositoryTab } from '../../models/clone-repository-tab'
import { CloningRepository } from '../../models/cloning-repository'
import { Commit, ICommitContext, CommitOneLine } from '../../models/commit'
import {
  DiffSelection,
  DiffSelectionType,
  DiffType,
  ImageDiffType,
} from '../../models/diff'
import { FetchType } from '../../models/fetch'
import { GitHubRepository } from '../../models/github-repository'
import { Owner } from '../../models/owner'
import { PullRequest } from '../../models/pull-request'
import { forkPullRequestRemoteName, IRemote } from '../../models/remote'
import {
  ILocalRepositoryState,
  nameOf,
  Repository,
} from '../../models/repository'
import {
  CommittedFileChange,
  WorkingDirectoryFileChange,
  WorkingDirectoryStatus,
  AppFileStatusKind,
} from '../../models/status'
import { TipState } from '../../models/tip'
import { ICommitMessage } from '../../models/commit-message'
import {
  Progress,
  ICheckoutProgress,
  IFetchProgress,
  IRevertProgress,
  IRebaseProgress,
} from '../../models/progress'
import { Popup, PopupType } from '../../models/popup'
import { IGitAccount } from '../../models/git-account'
import { themeChangeMonitor } from '../../ui/lib/theme-change-monitor'
import { getAppPath } from '../../ui/lib/app-proxy'
import {
  ApplicationTheme,
  getPersistedTheme,
  setPersistedTheme,
  getAutoSwitchPersistedTheme,
  setAutoSwitchPersistedTheme,
} from '../../ui/lib/application-theme'
import {
  getAppMenu,
  updatePreferredAppMenuItemLabels,
} from '../../ui/main-process-proxy'
import {
  API,
  getAccountForEndpoint,
  getDotComAPIEndpoint,
  IAPIOrganization,
} from '../api'
import { shell } from '../app-shell'
import {
  CompareAction,
  HistoryTabMode,
  Foldout,
  FoldoutType,
  IAppState,
  ICompareBranch,
  ICompareFormUpdate,
  ICompareToBranch,
  IDisplayHistory,
  PossibleSelections,
  RepositorySectionTab,
  SelectionType,
  ComparisonMode,
  MergeConflictState,
  isMergeConflictState,
  RebaseConflictState,
  IRebaseState,
  IRepositoryState,
  ChangesSelectionKind,
  ChangesWorkingDirectorySelection,
} from '../app-state'
import { IGitHubUser } from '../databases/github-user-database'
import {
  ExternalEditor,
  findEditorOrDefault,
  getAvailableEditors,
  launchExternalEditor,
  parse,
} from '../editors'
import { assertNever, fatalError, forceUnwrap } from '../fatal-error'

import { findAccountForRemoteURL } from '../find-account'
import { formatCommitMessage } from '../format-commit-message'
import { getGenericHostname, getGenericUsername } from '../generic-git-auth'
import { getAccountForRepository } from '../get-account-for-repository'
import {
  abortMerge,
  addRemote,
  checkoutBranch,
  createBranch,
  createCommit,
  deleteBranch,
  formatAsLocalRef,
  getAuthorIdentity,
  getBranchAheadBehind,
  getChangedFiles,
  getCommitDiff,
  getMergeBase,
  getRemotes,
  getWorkingDirectoryDiff,
  isCoAuthoredByTrailer,
  mergeTree,
  pull as pullRepo,
  push as pushRepo,
  renameBranch,
  updateRef,
  saveGitIgnore,
  appendIgnoreRule,
  createMergeCommit,
  getBranchesPointedAt,
  isGitRepository,
  abortRebase,
  continueRebase,
  rebase,
  PushOptions,
  RebaseResult,
  getRebaseSnapshot,
  IStatusResult,
} from '../git'
import {
  installGlobalLFSFilters,
  installLFSHooks,
  isUsingLFS,
} from '../git/lfs'
import { inferLastPushForRepository } from '../infer-last-push-for-repository'
import { updateMenuState } from '../menu-update'
import { merge } from '../merge'
import {
  IMatchedGitHubRepository,
  matchGitHubRepository,
  repositoryMatchesRemote,
} from '../repository-matching'
import {
  initializeRebaseFlowForConflictedRepository,
  formatRebaseValue,
  isCurrentBranchForcePush,
} from '../rebase'
import { RetryAction, RetryActionType } from '../../models/retry-actions'
import {
  Default as DefaultShell,
  findShellOrDefault,
  launchShell,
  parse as parseShell,
  Shell,
} from '../shells'
import {
  ILaunchStats,
  StatsStore,
  markUsageStatsNoteSeen,
  hasSeenUsageStatsNote,
} from '../stats'
import { hasShownWelcomeFlow, markWelcomeFlowComplete } from '../welcome'
import { getWindowState, WindowState } from '../window-state'
import { TypedBaseStore } from './base-store'
import { AheadBehindUpdater } from './helpers/ahead-behind-updater'
import { MergeResult } from '../../models/merge'
import { promiseWithMinimumTimeout, timeout } from '../promise'
import { BackgroundFetcher } from './helpers/background-fetcher'
import { inferComparisonBranch } from './helpers/infer-comparison-branch'
import { PullRequestUpdater } from './helpers/pull-request-updater'
import { validatedRepositoryPath } from './helpers/validated-repository-path'
import { RepositoryStateCache } from './repository-state-cache'
import { readEmoji } from '../read-emoji'
import { GitStoreCache } from './git-store-cache'
import { GitErrorContext } from '../git-error-context'
import { setNumber, setBoolean, getBoolean, getNumber } from '../local-storage'
import { ExternalEditorError } from '../editors/shared'
import { ApiRepositoriesStore } from './api-repositories-store'
import {
  updateChangedFiles,
  updateConflictState,
  selectWorkingDirectoryFiles,
} from './updates/changes-state'
import {
  ManualConflictResolution,
  ManualConflictResolutionKind,
} from '../../models/manual-conflict-resolution'
import { BranchPruner } from './helpers/branch-pruner'
import {
  enableBranchPruning,
  enablePullWithRebase,
  enableGroupRepositoriesByOwner,
  enableStashing,
} from '../feature-flag'
import { Banner, BannerType } from '../../models/banner'
<<<<<<< HEAD
import * as moment from 'moment'
import { getStashSize } from '../git/stash'
=======
import { isDarkModeEnabled } from '../../ui/lib/dark-theme'
import { ComputedAction } from '../../models/computed-action'
import {
  createDesktopStashEntry,
  getLastDesktopStashEntryForBranch,
  popStashEntry,
  dropDesktopStashEntry,
} from '../git/stash'
import { UncommittedChangesStrategy } from '../../models/uncommitted-changes-strategy'
import { IStashEntry, StashedChangesLoadStates } from '../../models/stash-entry'
import { RebaseFlowStep, RebaseStep } from '../../models/rebase-flow-step'
import { arrayEquals } from '../equality'
import { MenuLabelsEvent } from '../../models/menu-labels'
>>>>>>> e90ab6ae

/**
 * As fast-forwarding local branches is proportional to the number of local
 * branches, and is run after every fetch/push/pull, this is skipped when the
 * number of eligible branches is greater than a given threshold.
 */
const FastForwardBranchesThreshold = 20

const LastSelectedRepositoryIDKey = 'last-selected-repository-id'

const RecentRepositoriesKey = 'recently-selected-repositories'
/**
 *  maximum number of repositories shown in the "Recent" repositories group
 *  in the repository switcher dropdown
 */
const RecentRepositoriesLength = 3
const RecentRepositoriesDelimiter = ','

const defaultSidebarWidth: number = 250
const sidebarWidthConfigKey: string = 'sidebar-width'

const defaultCommitSummaryWidth: number = 250
const commitSummaryWidthConfigKey: string = 'commit-summary-width'

const defaultStashedFilesWidth: number = 250
const stashedFilesWidthConfigKey: string = 'stashed-files-width'

const confirmRepoRemovalDefault: boolean = true
const confirmDiscardChangesDefault: boolean = true
const askForConfirmationOnForcePushDefault = true
const confirmRepoRemovalKey: string = 'confirmRepoRemoval'
const confirmDiscardChangesKey: string = 'confirmDiscardChanges'
const confirmForcePushKey: string = 'confirmForcePush'

const externalEditorKey: string = 'externalEditor'

const imageDiffTypeDefault = ImageDiffType.TwoUp
const imageDiffTypeKey = 'image-diff-type'

const shellKey = 'shell'

// background fetching should occur hourly when Desktop is active, but this
// lower interval ensures user interactions like switching repositories and
// switching between apps does not result in excessive fetching in the app
const BackgroundFetchMinimumInterval = 30 * 60 * 1000

export class AppStore extends TypedBaseStore<IAppState> {
  private readonly gitStoreCache: GitStoreCache

  private accounts: ReadonlyArray<Account> = new Array<Account>()
  private repositories: ReadonlyArray<Repository> = new Array<Repository>()
  private recentRepositories: ReadonlyArray<number> = new Array<number>()

  private selectedRepository: Repository | CloningRepository | null = null

  /** The background fetcher for the currently selected repository. */
  private currentBackgroundFetcher: BackgroundFetcher | null = null

  /** The pull request updater for the currently selected repository */
  private currentPullRequestUpdater: PullRequestUpdater | null = null

  /** The ahead/behind updater or the currently selected repository */
  private currentAheadBehindUpdater: AheadBehindUpdater | null = null

  private currentBranchPruner: BranchPruner | null = null

  private showWelcomeFlow = false
  private focusCommitMessage = false
  private currentPopup: Popup | null = null
  private currentFoldout: Foldout | null = null
  private currentBanner: Banner | null = null
  private errors: ReadonlyArray<Error> = new Array<Error>()
  private emitQueued = false

  private readonly localRepositoryStateLookup = new Map<
    number,
    ILocalRepositoryState
  >()

  /** Map from shortcut (e.g., :+1:) to on disk URL. */
  private emoji = new Map<string, string>()

  /**
   * The Application menu as an AppMenu instance or null if
   * the main process has not yet provided the renderer with
   * a copy of the application menu structure.
   */
  private appMenu: AppMenu | null = null

  /**
   * Used to highlight access keys throughout the app when the
   * Alt key is pressed. Only applicable on non-macOS platforms.
   */
  private highlightAccessKeys: boolean = false

  /**
   * A value indicating whether or not the current application
   * window has focus.
   */
  private appIsFocused: boolean = false

  private sidebarWidth: number = defaultSidebarWidth
  private commitSummaryWidth: number = defaultCommitSummaryWidth
  private stashedFilesWidth: number = defaultStashedFilesWidth
  private windowState: WindowState
  private windowZoomFactor: number = 1
  private isUpdateAvailableBannerVisible: boolean = false

  private askForConfirmationOnRepositoryRemoval: boolean = confirmRepoRemovalDefault
  private confirmDiscardChanges: boolean = confirmDiscardChangesDefault
  private askForConfirmationOnForcePush = askForConfirmationOnForcePushDefault
  private imageDiffType: ImageDiffType = imageDiffTypeDefault

  private selectedExternalEditor?: ExternalEditor

  private resolvedExternalEditor: ExternalEditor | null = null

  /** The user's preferred shell. */
  private selectedShell = DefaultShell

  /** The current repository filter text */
  private repositoryFilterText: string = ''

  private currentMergeTreePromise: Promise<void> | null = null

  /** The function to resolve the current Open in Desktop flow. */
  private resolveOpenInDesktop:
    | ((repository: Repository | null) => void)
    | null = null

  private selectedCloneRepositoryTab = CloneRepositoryTab.DotCom

  private selectedBranchesTab = BranchesTab.Branches
  private selectedTheme = ApplicationTheme.Light
  private automaticallySwitchTheme = false

  public constructor(
    private readonly gitHubUserStore: GitHubUserStore,
    private readonly cloningRepositoriesStore: CloningRepositoriesStore,
    private readonly issuesStore: IssuesStore,
    private readonly statsStore: StatsStore,
    private readonly signInStore: SignInStore,
    private readonly accountsStore: AccountsStore,
    private readonly repositoriesStore: RepositoriesStore,
    private readonly pullRequestStore: PullRequestStore,
    private readonly repositoryStateCache: RepositoryStateCache,
    private readonly apiRepositoriesStore: ApiRepositoriesStore
  ) {
    super()

    this.showWelcomeFlow = !hasShownWelcomeFlow()

    this.gitStoreCache = new GitStoreCache(
      shell,
      (repo, store) => this.onGitStoreUpdated(repo, store),
      (repo, commits) => this.loadAndCacheUsers(repo, this.accounts, commits),
      error => this.emitError(error)
    )

    const window = remote.getCurrentWindow()
    this.windowState = getWindowState(window)

    window.webContents.getZoomFactor(factor => {
      this.onWindowZoomFactorChanged(factor)
    })

    this.wireupIpcEventHandlers(window)
    this.wireupStoreEventHandlers()
    getAppMenu()
  }

  private wireupIpcEventHandlers(window: Electron.BrowserWindow) {
    ipcRenderer.on(
      'window-state-changed',
      (event: Electron.IpcMessageEvent, args: any[]) => {
        this.windowState = getWindowState(window)
        this.emitUpdate()
      }
    )

    ipcRenderer.on('zoom-factor-changed', (event: any, zoomFactor: number) => {
      this.onWindowZoomFactorChanged(zoomFactor)
    })

    ipcRenderer.on(
      'app-menu',
      (event: Electron.IpcMessageEvent, { menu }: { menu: IMenu }) => {
        this.setAppMenu(menu)
      }
    )
  }

  private wireupStoreEventHandlers() {
    this.gitHubUserStore.onDidUpdate(() => {
      this.emitUpdate()
    })

    this.cloningRepositoriesStore.onDidUpdate(() => {
      this.emitUpdate()
    })

    this.cloningRepositoriesStore.onDidError(e => this.emitError(e))

    this.signInStore.onDidAuthenticate((account, method) => {
      this._addAccount(account)

      if (this.showWelcomeFlow) {
        this.statsStore.recordWelcomeWizardSignInMethod(method)
      }
    })
    this.signInStore.onDidUpdate(() => this.emitUpdate())
    this.signInStore.onDidError(error => this.emitError(error))

    this.accountsStore.onDidUpdate(accounts => {
      this.accounts = accounts
      this.emitUpdate()
    })
    this.accountsStore.onDidError(error => this.emitError(error))

    this.repositoriesStore.onDidUpdate(async () => {
      this.repositories = await this.repositoriesStore.getAll()
      this.updateRepositorySelectionAfterRepositoriesChanged()
      this.emitUpdate()
    })

    this.pullRequestStore.onDidError(error => this.emitError(error))
    this.pullRequestStore.onDidUpdate(gitHubRepository =>
      this.onPullRequestStoreUpdated(gitHubRepository)
    )

    this.apiRepositoriesStore.onDidUpdate(() => this.emitUpdate())
    this.apiRepositoriesStore.onDidError(error => this.emitError(error))
  }

  /** Load the emoji from disk. */
  public loadEmoji() {
    const rootDir = getAppPath()
    readEmoji(rootDir)
      .then(emoji => {
        this.emoji = emoji
        this.emitUpdate()
      })
      .catch(err => {
        log.warn(`Unexpected issue when trying to read emoji into memory`, err)
      })
  }

  protected emitUpdate() {
    // If the window is hidden then we won't get an animation frame, but there
    // may still be work we wanna do in response to the state change. So
    // immediately emit the update.
    if (this.windowState === 'hidden') {
      this.emitUpdateNow()
      return
    }

    if (this.emitQueued) {
      return
    }

    this.emitQueued = true

    window.requestAnimationFrame(() => {
      this.emitUpdateNow()
    })
  }

  private emitUpdateNow() {
    this.emitQueued = false
    const state = this.getState()

    super.emitUpdate(state)
    updateMenuState(state, this.appMenu)
  }

  /**
   * Called when we have reason to suspect that the zoom factor
   * has changed. Note that this doesn't necessarily mean that it
   * has changed with regards to our internal state which is why
   * we double check before emitting an update.
   */
  private onWindowZoomFactorChanged(zoomFactor: number) {
    const current = this.windowZoomFactor
    this.windowZoomFactor = zoomFactor

    if (zoomFactor !== current) {
      this.emitUpdate()
    }
  }

  private getSelectedState(): PossibleSelections | null {
    const repository = this.selectedRepository
    if (!repository) {
      return null
    }

    if (repository instanceof CloningRepository) {
      const progress = this.cloningRepositoriesStore.getRepositoryState(
        repository
      )
      if (!progress) {
        return null
      }

      return {
        type: SelectionType.CloningRepository,
        repository,
        progress,
      }
    }

    if (repository.missing) {
      return { type: SelectionType.MissingRepository, repository }
    }

    return {
      type: SelectionType.Repository,
      repository,
      state: this.repositoryStateCache.get(repository),
    }
  }

  public getState(): IAppState {
    const repositories = [
      ...this.repositories,
      ...this.cloningRepositoriesStore.repositories,
    ]

    return {
      accounts: this.accounts,
      repositories,
      recentRepositories: this.recentRepositories,
      localRepositoryStateLookup: this.localRepositoryStateLookup,
      windowState: this.windowState,
      windowZoomFactor: this.windowZoomFactor,
      appIsFocused: this.appIsFocused,
      selectedState: this.getSelectedState(),
      signInState: this.signInStore.getState(),
      currentPopup: this.currentPopup,
      currentFoldout: this.currentFoldout,
      errors: this.errors,
      showWelcomeFlow: this.showWelcomeFlow,
      focusCommitMessage: this.focusCommitMessage,
      emoji: this.emoji,
      sidebarWidth: this.sidebarWidth,
      commitSummaryWidth: this.commitSummaryWidth,
      stashedFilesWidth: this.stashedFilesWidth,
      appMenuState: this.appMenu ? this.appMenu.openMenus : [],
      titleBarStyle:
        this.showWelcomeFlow || repositories.length === 0 ? 'light' : 'dark',
      highlightAccessKeys: this.highlightAccessKeys,
      isUpdateAvailableBannerVisible: this.isUpdateAvailableBannerVisible,
      currentBanner: this.currentBanner,
      askForConfirmationOnRepositoryRemoval: this
        .askForConfirmationOnRepositoryRemoval,
      askForConfirmationOnDiscardChanges: this.confirmDiscardChanges,
      askForConfirmationOnForcePush: this.askForConfirmationOnForcePush,
      selectedExternalEditor: this.selectedExternalEditor,
      imageDiffType: this.imageDiffType,
      selectedShell: this.selectedShell,
      repositoryFilterText: this.repositoryFilterText,
      resolvedExternalEditor: this.resolvedExternalEditor,
      selectedCloneRepositoryTab: this.selectedCloneRepositoryTab,
      selectedBranchesTab: this.selectedBranchesTab,
      selectedTheme: this.selectedTheme,
      automaticallySwitchTheme: this.automaticallySwitchTheme,
      apiRepositories: this.apiRepositoriesStore.getState(),
    }
  }

  private onGitStoreUpdated(repository: Repository, gitStore: GitStore) {
    this.repositoryStateCache.updateBranchesState(repository, () => ({
      tip: gitStore.tip,
      defaultBranch: gitStore.defaultBranch,
      allBranches: gitStore.allBranches,
      recentBranches: gitStore.recentBranches,
      pullWithRebase: gitStore.pullWithRebase,
    }))

    let selectWorkingDirectory = false
    let selectStashEntry = false

    this.repositoryStateCache.updateChangesState(repository, state => {
      const stashEntry = gitStore.currentBranchStashEntry

      // Figure out what selection changes we need to make as a result of this
      // change.
      if (state.selection.kind === ChangesSelectionKind.Stash) {
        if (state.stashEntry !== null) {
          if (stashEntry === null) {
            // We're showing a stash now and the stash entry has just dissapeared
            // so we need to switch back over to the working directory.
            selectWorkingDirectory = true
          } else if (state.stashEntry.stashSha !== stashEntry.stashSha) {
            // The current stash entry has changed from underneath so we must
            // ensure we have a valid selection.
            selectStashEntry = true
          }
        }
      }

      return {
        commitMessage: gitStore.commitMessage,
        showCoAuthoredBy: gitStore.showCoAuthoredBy,
        coAuthors: gitStore.coAuthors,
        stashEntry,
      }
    })

    this.repositoryStateCache.update(repository, () => ({
      commitLookup: gitStore.commitLookup,
      localCommitSHAs: gitStore.localCommitSHAs,
      aheadBehind: gitStore.aheadBehind,
      remote: gitStore.currentRemote,
      lastFetched: gitStore.lastFetched,
    }))

    // _selectWorkingDirectoryFiles and _selectStashedFile will
    // emit updates by themselves.
    if (selectWorkingDirectory) {
      this._selectWorkingDirectoryFiles(repository)
    } else if (selectStashEntry) {
      this._selectStashedFile(repository)
    } else {
      this.emitUpdate()
    }
  }

  private clearSelectedCommit(repository: Repository) {
    this.repositoryStateCache.updateCommitSelection(repository, () => ({
      sha: null,
      file: null,
      changedFiles: [],
      diff: null,
    }))
  }

  /** This shouldn't be called directly. See `Dispatcher`. */
  public async _changeCommitSelection(
    repository: Repository,
    sha: string
  ): Promise<void> {
    const { commitSelection } = this.repositoryStateCache.get(repository)

    if (commitSelection.sha === sha) {
      return
    }

    this.repositoryStateCache.updateCommitSelection(repository, () => ({
      sha,
      file: null,
      changedFiles: [],
      diff: null,
    }))

    this.emitUpdate()
  }

  private updateOrSelectFirstCommit(
    repository: Repository,
    commitSHAs: ReadonlyArray<string>
  ) {
    const state = this.repositoryStateCache.get(repository)
    let selectedSHA = state.commitSelection.sha
    if (selectedSHA != null) {
      const index = commitSHAs.findIndex(sha => sha === selectedSHA)
      if (index < 0) {
        // selected SHA is not in this list
        // -> clear the selection in the app state
        selectedSHA = null
        this.clearSelectedCommit(repository)
      }
    }

    if (selectedSHA == null && commitSHAs.length > 0) {
      this._changeCommitSelection(repository, commitSHAs[0])
      this._loadChangedFilesForCurrentSelection(repository)
    }
  }

  private startAheadBehindUpdater(repository: Repository) {
    if (this.currentAheadBehindUpdater != null) {
      fatalError(
        `An ahead/behind updater is already active and cannot start updating on ${
          repository.name
        }`
      )

      return
    }

    const updater = new AheadBehindUpdater(repository, aheadBehindCache => {
      this.repositoryStateCache.updateCompareState(repository, () => ({
        aheadBehindCache,
      }))
      this.emitUpdate()
    })

    this.currentAheadBehindUpdater = updater

    this.currentAheadBehindUpdater.start()
  }

  private stopAheadBehindUpdate() {
    const updater = this.currentAheadBehindUpdater

    if (updater != null) {
      updater.stop()
      this.currentAheadBehindUpdater = null
    }
  }

  /** This shouldn't be called directly. See `Dispatcher`. */
  public async _initializeCompare(
    repository: Repository,
    initialAction?: CompareAction
  ) {
    const state = this.repositoryStateCache.get(repository)

    const { branchesState, compareState } = state
    const { tip, currentPullRequest } = branchesState
    const currentBranch = tip.kind === TipState.Valid ? tip.branch : null

    const allBranches =
      currentBranch != null
        ? branchesState.allBranches.filter(b => b.name !== currentBranch.name)
        : branchesState.allBranches
    const recentBranches = currentBranch
      ? branchesState.recentBranches.filter(b => b.name !== currentBranch.name)
      : branchesState.recentBranches

    const cachedDefaultBranch = branchesState.defaultBranch

    // only include the default branch when comparing if the user is not on the default branch
    // and it also exists in the repository
    const defaultBranch =
      currentBranch != null &&
      cachedDefaultBranch != null &&
      currentBranch.name !== cachedDefaultBranch.name
        ? cachedDefaultBranch
        : null

    let inferredBranch: Branch | null = null
    let aheadBehindOfInferredBranch: IAheadBehind | null = null
    if (tip.kind === TipState.Valid && compareState.aheadBehindCache !== null) {
      inferredBranch = await inferComparisonBranch(
        repository,
        allBranches,
        currentPullRequest,
        tip.branch,
        getRemotes,
        compareState.aheadBehindCache
      )

      if (inferredBranch !== null) {
        aheadBehindOfInferredBranch = compareState.aheadBehindCache.get(
          tip.branch.tip.sha,
          inferredBranch.tip.sha
        )
      }
    }

    this.repositoryStateCache.updateCompareState(repository, () => ({
      allBranches,
      recentBranches,
      defaultBranch,
      inferredComparisonBranch: {
        branch: inferredBranch,
        aheadBehind: aheadBehindOfInferredBranch,
      },
    }))

    if (inferredBranch !== null) {
      const currentCount = getBehindOrDefault(aheadBehindOfInferredBranch)

      const prevInferredBranchState =
        state.compareState.inferredComparisonBranch

      const previousCount = getBehindOrDefault(
        prevInferredBranchState.aheadBehind
      )

      // we only want to show the banner when the the number
      // commits behind has changed since the last it was visible
      const countChanged = currentCount > 0 && previousCount !== currentCount
      this._setDivergingBranchBannerVisibility(repository, countChanged)
    } else {
      this._setDivergingBranchBannerVisibility(repository, false)
    }

    const cachedState = compareState.formState
    const action =
      initialAction != null ? initialAction : getInitialAction(cachedState)
    this._executeCompare(repository, action)
  }

  /** This shouldn't be called directly. See `Dispatcher`. */
  public async _executeCompare(
    repository: Repository,
    action: CompareAction
  ): Promise<void> {
    const gitStore = this.gitStoreCache.get(repository)
    const kind = action.kind

    if (action.kind === HistoryTabMode.History) {
      const { tip } = gitStore

      let currentSha: string | null = null

      if (tip.kind === TipState.Valid) {
        currentSha = tip.branch.tip.sha
      } else if (tip.kind === TipState.Detached) {
        currentSha = tip.currentSha
      }

      const { compareState } = this.repositoryStateCache.get(repository)
      const { formState, commitSHAs } = compareState
      const previousTip = compareState.tip

      const tipIsUnchanged =
        currentSha !== null &&
        previousTip !== null &&
        currentSha === previousTip

      if (
        tipIsUnchanged &&
        formState.kind === HistoryTabMode.History &&
        commitSHAs.length > 0
      ) {
        // don't refresh the history view here because we know nothing important
        // has changed and we don't want to rebuild this state
        return
      }

      // load initial group of commits for current branch
      const commits = await gitStore.loadCommitBatch('HEAD')

      if (commits === null) {
        return
      }

      const newState: IDisplayHistory = {
        kind: HistoryTabMode.History,
      }

      this.repositoryStateCache.updateCompareState(repository, () => ({
        tip: currentSha,
        formState: newState,
        commitSHAs: commits,
        filterText: '',
        showBranchList: false,
      }))
      this.updateOrSelectFirstCommit(repository, commits)

      return this.emitUpdate()
    }

    if (action.kind === HistoryTabMode.Compare) {
      return this.updateCompareToBranch(repository, action)
    }

    return assertNever(action, `Unknown action: ${kind}`)
  }

  private async updateCompareToBranch(
    repository: Repository,
    action: ICompareToBranch
  ) {
    const gitStore = this.gitStoreCache.get(repository)

    const comparisonBranch = action.branch
    const compare = await gitStore.getCompareCommits(
      comparisonBranch,
      action.comparisonMode
    )

    this.statsStore.recordBranchComparison()
    const { branchesState } = this.repositoryStateCache.get(repository)

    if (
      branchesState.defaultBranch !== null &&
      comparisonBranch.name === branchesState.defaultBranch.name
    ) {
      this.statsStore.recordDefaultBranchComparison()
    }

    if (compare == null) {
      return
    }

    const { ahead, behind } = compare
    const aheadBehind = { ahead, behind }

    const commitSHAs = compare.commits.map(commit => commit.sha)

    const newState: ICompareBranch = {
      kind: HistoryTabMode.Compare,
      comparisonBranch,
      comparisonMode: action.comparisonMode,
      aheadBehind,
    }

    this.repositoryStateCache.updateCompareState(repository, s => ({
      formState: newState,
      filterText: comparisonBranch.name,
      commitSHAs,
    }))

    const tip = gitStore.tip

    let currentSha: string | null = null

    if (tip.kind === TipState.Valid) {
      currentSha = tip.branch.tip.sha
    } else if (tip.kind === TipState.Detached) {
      currentSha = tip.currentSha
    }

    if (this.currentAheadBehindUpdater != null && currentSha != null) {
      const from =
        action.comparisonMode === ComparisonMode.Ahead
          ? comparisonBranch.tip.sha
          : currentSha
      const to =
        action.comparisonMode === ComparisonMode.Ahead
          ? currentSha
          : comparisonBranch.tip.sha

      this.currentAheadBehindUpdater.insert(from, to, aheadBehind)
    }

    const loadingMerge: MergeResult = {
      kind: ComputedAction.Loading,
    }

    this.repositoryStateCache.updateCompareState(repository, () => ({
      mergeStatus: loadingMerge,
    }))

    this.emitUpdate()

    this.updateOrSelectFirstCommit(repository, commitSHAs)

    if (this.currentMergeTreePromise != null) {
      return this.currentMergeTreePromise
    }

    if (tip.kind === TipState.Valid && aheadBehind.behind > 0) {
      const mergeTreePromise = promiseWithMinimumTimeout(
        () => mergeTree(repository, tip.branch, action.branch),
        500
      )
        .catch(err => {
          log.warn(
            `Error occurred while trying to merge ${tip.branch.name} (${
              tip.branch.tip.sha
            }) and ${action.branch.name} (${action.branch.tip.sha})`,
            err
          )
          return null
        })
        .then(mergeStatus => {
          this.repositoryStateCache.updateCompareState(repository, () => ({
            mergeStatus,
          }))

          this.emitUpdate()
        })

      const cleanup = () => {
        this.currentMergeTreePromise = null
      }

      // TODO: when we have Promise.prototype.finally available we
      //       should use that here to make this intent clearer
      mergeTreePromise.then(cleanup, cleanup)

      this.currentMergeTreePromise = mergeTreePromise

      return this.currentMergeTreePromise
    } else {
      this.repositoryStateCache.updateCompareState(repository, () => ({
        mergeStatus: null,
      }))

      return this.emitUpdate()
    }
  }

  /** This shouldn't be called directly. See `Dispatcher`. */
  public _updateCompareForm<K extends keyof ICompareFormUpdate>(
    repository: Repository,
    newState: Pick<ICompareFormUpdate, K>
  ) {
    this.repositoryStateCache.updateCompareState(repository, state => {
      return merge(state, newState)
    })

    this.emitUpdate()

    const { branchesState, compareState } = this.repositoryStateCache.get(
      repository
    )

    if (branchesState.tip.kind !== TipState.Valid) {
      return
    }

    if (this.currentAheadBehindUpdater === null) {
      return
    }

    if (compareState.showBranchList) {
      const currentBranch = branchesState.tip.branch

      this.currentAheadBehindUpdater.schedule(
        currentBranch,
        compareState.defaultBranch,
        compareState.recentBranches,
        compareState.allBranches
      )
    } else {
      this.currentAheadBehindUpdater.clear()
    }
  }

  /** This shouldn't be called directly. See `Dispatcher`. */
  public async _loadNextCommitBatch(repository: Repository): Promise<void> {
    const gitStore = this.gitStoreCache.get(repository)

    const state = this.repositoryStateCache.get(repository)
    const { formState } = state.compareState
    if (formState.kind === HistoryTabMode.History) {
      const commits = state.compareState.commitSHAs
      const lastCommitSha = commits[commits.length - 1]

      const newCommits = await gitStore.loadCommitBatch(`${lastCommitSha}^`)
      if (newCommits == null) {
        return
      }

      this.repositoryStateCache.updateCompareState(repository, () => ({
        commitSHAs: commits.concat(newCommits),
      }))
      this.emitUpdate()
    }
  }

  /** This shouldn't be called directly. See `Dispatcher`. */
  public async _loadChangedFilesForCurrentSelection(
    repository: Repository
  ): Promise<void> {
    const state = this.repositoryStateCache.get(repository)
    const { commitSelection } = state
    const currentSHA = commitSelection.sha
    if (currentSHA == null) {
      return
    }

    const gitStore = this.gitStoreCache.get(repository)
    const changedFiles = await gitStore.performFailableOperation(() =>
      getChangedFiles(repository, currentSHA)
    )
    if (!changedFiles) {
      return
    }

    // The selection could have changed between when we started loading the
    // changed files and we finished. We might wanna store the changed files per
    // SHA/path.
    if (currentSHA !== state.commitSelection.sha) {
      return
    }

    // if we're selecting a commit for the first time, we should select the
    // first file in the commit and render the diff immediately

    const noFileSelected = commitSelection.file === null

    const firstFileOrDefault =
      noFileSelected && changedFiles.length
        ? changedFiles[0]
        : commitSelection.file

    this.repositoryStateCache.updateCommitSelection(repository, () => ({
      file: firstFileOrDefault,
      changedFiles,
      diff: null,
    }))

    this.emitUpdate()

    if (firstFileOrDefault !== null) {
      this._changeFileSelection(repository, firstFileOrDefault)
    }
  }

  /** This shouldn't be called directly. See `Dispatcher`. */
  public async _setRepositoryFilterText(text: string): Promise<void> {
    this.repositoryFilterText = text
    this.emitUpdate()
  }

  /** This shouldn't be called directly. See `Dispatcher`. */
  public async _changeFileSelection(
    repository: Repository,
    file: CommittedFileChange
  ): Promise<void> {
    this.repositoryStateCache.updateCommitSelection(repository, () => ({
      file,
      diff: null,
    }))
    this.emitUpdate()

    const stateBeforeLoad = this.repositoryStateCache.get(repository)
    const sha = stateBeforeLoad.commitSelection.sha

    if (!sha) {
      if (__DEV__) {
        throw new Error(
          "No currently selected sha yet we've been asked to switch file selection"
        )
      } else {
        return
      }
    }

    const diff = await getCommitDiff(repository, file, sha)

    const stateAfterLoad = this.repositoryStateCache.get(repository)

    // A whole bunch of things could have happened since we initiated the diff load
    if (
      stateAfterLoad.commitSelection.sha !== stateBeforeLoad.commitSelection.sha
    ) {
      return
    }
    if (!stateAfterLoad.commitSelection.file) {
      return
    }
    if (stateAfterLoad.commitSelection.file.id !== file.id) {
      return
    }

    this.repositoryStateCache.updateCommitSelection(repository, () => ({
      diff,
    }))

    this.emitUpdate()
  }

  /** This shouldn't be called directly. See `Dispatcher`. */
  public async _selectRepository(
    repository: Repository | CloningRepository | null
  ): Promise<Repository | null> {
    const previouslySelectedRepository = this.selectedRepository

    this.selectedRepository = repository

    this.emitUpdate()
    this.stopBackgroundFetching()
    this.stopPullRequestUpdater()
    this._clearBanner()
    this.stopBackgroundPruner()

    if (repository == null) {
      return Promise.resolve(null)
    }

    if (!(repository instanceof Repository)) {
      return Promise.resolve(null)
    }

    setNumber(LastSelectedRepositoryIDKey, repository.id)

    const previousRepositoryId = previouslySelectedRepository
      ? previouslySelectedRepository.id
      : null
    if (enableGroupRepositoriesByOwner()) {
      this.updateRecentRepositories(previousRepositoryId, repository.id)
    }

    // if repository might be marked missing, try checking if it has been restored
    const refreshedRepository = await this.recoverMissingRepository(repository)
    if (refreshedRepository.missing) {
      // as the repository is no longer found on disk, cleaning this up
      // ensures we don't accidentally run any Git operations against the
      // wrong location if the user then relocates the `.git` folder elsewhere
      this.gitStoreCache.remove(repository)
      return Promise.resolve(null)
    }

    return this._selectRepositoryRefreshTasks(
      refreshedRepository,
      previouslySelectedRepository
    )
  }

  // update the stored list of recently opened repositories
  private updateRecentRepositories(
    previousRepositoryId: number | null,
    currentRepositoryId: number
  ) {
    const recentRepositories = this.getStoredRecentRepositories().filter(
      el => el !== currentRepositoryId && el !== previousRepositoryId
    )
    if (previousRepositoryId !== null) {
      recentRepositories.unshift(previousRepositoryId)
    }
    const slicedRecentRepositories = recentRepositories.slice(
      0,
      RecentRepositoriesLength
    )
    localStorage.setItem(
      RecentRepositoriesKey,
      slicedRecentRepositories.join(RecentRepositoriesDelimiter)
    )
    this.recentRepositories = slicedRecentRepositories
    this.emitUpdate()
  }

  private getStoredRecentRepositories() {
    const storedIds = localStorage.getItem(RecentRepositoriesKey)
    let storedRepositories: Array<number> = []
    if (storedIds) {
      try {
        storedRepositories = storedIds
          .split(RecentRepositoriesDelimiter)
          .map(n => parseInt(n, 10))
          .filter(n => !isNaN(n))
      } catch {
        storedRepositories = []
      }
    }
    return storedRepositories
  }

  // finish `_selectRepository`s refresh tasks
  private async _selectRepositoryRefreshTasks(
    repository: Repository,
    previouslySelectedRepository: Repository | CloningRepository | null
  ): Promise<Repository | null> {
    this._refreshRepository(repository)

    const gitHubRepository = repository.gitHubRepository

    if (gitHubRepository !== null) {
      this._refreshIssues(gitHubRepository)
      this.loadPullRequests(repository, async () => {
        this.repositoryStateCache.updateBranchesState(repository, () => ({
          isLoadingPullRequests: true,
        }))

        const prs = await this.pullRequestStore.fetchPullRequestsFromCache(
          gitHubRepository
        )

        this.repositoryStateCache.updateBranchesState(repository, () => ({
          openPullRequests: prs,
          isLoadingPullRequests: this.pullRequestStore.isFetchingPullRequests(
            gitHubRepository
          ),
        }))

        if (prs.length === 0) {
          this._refreshPullRequests(repository)
        }

        this._updateCurrentPullRequest(repository)
        this.emitUpdate()
      })
    }

    // The selected repository could have changed while we were refreshing.
    if (this.selectedRepository !== repository) {
      return null
    }

    // "Clone in Desktop" from a cold start can trigger this twice, and
    // for edge cases where _selectRepository is re-entract, calling this here
    // ensures we clean up the existing background fetcher correctly (if set)
    this.stopBackgroundFetching()
    this.stopPullRequestUpdater()
    this.stopAheadBehindUpdate()
    this.stopBackgroundPruner()

    this.startBackgroundFetching(repository, !previouslySelectedRepository)
    this.startPullRequestUpdater(repository)

    this.startAheadBehindUpdater(repository)
    this.refreshMentionables(repository)
    this.startBackgroundPruner(repository)

    this.addUpstreamRemoteIfNeeded(repository)

    return this.repositoryWithRefreshedGitHubRepository(repository)
  }

  private stopBackgroundPruner() {
    const pruner = this.currentBranchPruner

    if (pruner !== null) {
      pruner.stop()
      this.currentBranchPruner = null
    }
  }

  private startBackgroundPruner(repository: Repository) {
    if (this.currentBranchPruner !== null) {
      fatalError(
        `A branch pruner is already active and cannot start updating on ${
          repository.name
        }`
      )

      return
    }

    if (enableBranchPruning()) {
      const pruner = new BranchPruner(
        repository,
        this.gitStoreCache,
        this.repositoriesStore,
        this.repositoryStateCache,
        repository => this._refreshRepository(repository)
      )
      this.currentBranchPruner = pruner
      this.currentBranchPruner.start()
    }
  }

  public async _refreshIssues(repository: GitHubRepository) {
    const user = getAccountForEndpoint(this.accounts, repository.endpoint)
    if (!user) {
      return
    }

    try {
      await this.issuesStore.refreshIssues(repository, user)
    } catch (e) {
      log.warn(`Unable to fetch issues for ${repository.fullName}`, e)
    }
  }

  private stopBackgroundFetching() {
    const backgroundFetcher = this.currentBackgroundFetcher
    if (backgroundFetcher) {
      backgroundFetcher.stop()
      this.currentBackgroundFetcher = null
    }
  }

  private refreshMentionables(repository: Repository) {
    const account = getAccountForRepository(this.accounts, repository)
    if (!account) {
      return
    }

    const gitHubRepository = repository.gitHubRepository
    if (!gitHubRepository) {
      return
    }

    this.gitHubUserStore.updateMentionables(gitHubRepository, account)
  }

  private startPullRequestUpdater(repository: Repository) {
    if (this.currentPullRequestUpdater) {
      fatalError(
        `A pull request updater is already active and cannot start updating on ${nameOf(
          repository
        )}`
      )

      return
    }

    if (!repository.gitHubRepository) {
      return
    }

    const account = getAccountForRepository(this.accounts, repository)

    if (!account) {
      return
    }

    const updater = new PullRequestUpdater(
      repository,
      account,
      this.pullRequestStore
    )
    this.currentPullRequestUpdater = updater

    this.currentPullRequestUpdater.start()
  }

  private stopPullRequestUpdater() {
    const updater = this.currentPullRequestUpdater

    if (updater) {
      updater.stop()
      this.currentPullRequestUpdater = null
    }
  }

  private shouldBackgroundFetch(
    repository: Repository,
    lastPush: Date | null
  ): boolean {
    const gitStore = this.gitStoreCache.get(repository)
    const lastFetched = gitStore.lastFetched

    if (lastFetched === null) {
      return true
    }

    const now = new Date()
    const timeSinceFetch = now.getTime() - lastFetched.getTime()
    const repoName = nameOf(repository)
    if (timeSinceFetch < BackgroundFetchMinimumInterval) {
      const timeInSeconds = Math.floor(timeSinceFetch / 1000)

      log.debug(
        `Skipping background fetch as '${repoName}' was fetched ${timeInSeconds}s ago`
      )
      return false
    }

    if (lastPush === null) {
      return true
    }

    // we should fetch if the last push happened after the last fetch
    if (lastFetched < lastPush) {
      return true
    }

    log.debug(
      `Skipping background fetch since nothing has been pushed to '${repoName}' since the last fetch at ${lastFetched}`
    )

    return false
  }

  private startBackgroundFetching(
    repository: Repository,
    withInitialSkew: boolean
  ) {
    if (this.currentBackgroundFetcher) {
      fatalError(
        `We should only have on background fetcher active at once, but we're trying to start background fetching on ${
          repository.name
        } while another background fetcher is still active!`
      )
      return
    }

    const account = getAccountForRepository(this.accounts, repository)
    if (!account) {
      return
    }

    if (!repository.gitHubRepository) {
      return
    }

    // Todo: add logic to background checker to check the API before fetching
    // similar to what's being done in `refreshAllIndicators`
    const fetcher = new BackgroundFetcher(
      repository,
      account,
      r => this.performFetch(r, account, FetchType.BackgroundTask),
      r => this.shouldBackgroundFetch(r, null)
    )
    fetcher.start(withInitialSkew)
    this.currentBackgroundFetcher = fetcher
  }

  /** Load the initial state for the app. */
  public async loadInitialState() {
    const [accounts, repositories] = await Promise.all([
      this.accountsStore.getAll(),
      this.repositoriesStore.getAll(),
    ])

    log.info(
      `[AppStore] loading ${repositories.length} repositories from store`
    )
    accounts.forEach(a => {
      log.info(`[AppStore] found account: ${a.login} (${a.name})`)
    })

    this.accounts = accounts
    this.repositories = repositories

    // doing this that the current user can be found by any of their email addresses
    for (const account of accounts) {
      const userAssociations: ReadonlyArray<IGitHubUser> = account.emails.map(
        email =>
          // NB: We're not using object spread here because `account` has more
          // keys than we want.
          ({
            endpoint: account.endpoint,
            email: email.email,
            login: account.login,
            avatarURL: account.avatarURL,
            name: account.name,
          })
      )

      for (const user of userAssociations) {
        this.gitHubUserStore.cacheUser(user)
      }
    }

    this.updateRepositorySelectionAfterRepositoriesChanged()

    this.sidebarWidth = getNumber(sidebarWidthConfigKey, defaultSidebarWidth)
    this.commitSummaryWidth = getNumber(
      commitSummaryWidthConfigKey,
      defaultCommitSummaryWidth
    )
    this.stashedFilesWidth = getNumber(
      stashedFilesWidthConfigKey,
      defaultStashedFilesWidth
    )

    this.askForConfirmationOnRepositoryRemoval = getBoolean(
      confirmRepoRemovalKey,
      confirmRepoRemovalDefault
    )

    this.confirmDiscardChanges = getBoolean(
      confirmDiscardChangesKey,
      confirmDiscardChangesDefault
    )

    this.askForConfirmationOnForcePush = getBoolean(
      confirmForcePushKey,
      askForConfirmationOnForcePushDefault
    )

    const externalEditorValue = await this.getSelectedExternalEditor()
    if (externalEditorValue) {
      this.selectedExternalEditor = externalEditorValue
    }

    const shellValue = localStorage.getItem(shellKey)
    this.selectedShell = shellValue ? parseShell(shellValue) : DefaultShell

    this.updateMenuLabelsForSelectedRepository()

    const imageDiffTypeValue = localStorage.getItem(imageDiffTypeKey)
    this.imageDiffType =
      imageDiffTypeValue === null
        ? imageDiffTypeDefault
        : parseInt(imageDiffTypeValue)

    this.automaticallySwitchTheme = getAutoSwitchPersistedTheme()

    if (this.automaticallySwitchTheme) {
      this.selectedTheme = isDarkModeEnabled()
        ? ApplicationTheme.Dark
        : ApplicationTheme.Light
      setPersistedTheme(this.selectedTheme)
    } else {
      this.selectedTheme = getPersistedTheme()
    }

    themeChangeMonitor.onThemeChanged(theme => {
      if (this.automaticallySwitchTheme) {
        this.selectedTheme = theme
        this.emitUpdate()
      }
    })

    this.emitUpdateNow()

    this.accountsStore.refresh()
  }

  private async getSelectedExternalEditor(): Promise<ExternalEditor | null> {
    const externalEditorValue = localStorage.getItem(externalEditorKey)
    if (externalEditorValue) {
      const value = parse(externalEditorValue)
      if (value) {
        return value
      }
    }

    const editors = await getAvailableEditors()
    if (editors.length) {
      const value = editors[0].editor
      // store this value to avoid the lookup next time
      localStorage.setItem(externalEditorKey, value)
      return value
    }

    return null
  }

  /**
   * Update menu labels for the selected repository.
   *
   * If selected repository type is a `CloningRepository` or
   * `MissingRepository`, the menu labels will be updated but they will lack
   * the expected `IRepositoryState` and revert to the default values.
   */
  private updateMenuLabelsForSelectedRepository() {
    const { selectedState } = this.getState()

    if (
      selectedState !== null &&
      selectedState.type === SelectionType.Repository
    ) {
      this.updateMenuItemLabels(selectedState.state)
    } else {
      this.updateMenuItemLabels(null)
    }
  }

  /**
   * Update the menus in the main process using the provided repository state
   *
   * @param state the current repository state, or `null` if the repository is
   *              being cloned or is missing
   */
  private updateMenuItemLabels(state: IRepositoryState | null) {
    const {
      selectedShell,
      selectedExternalEditor,
      askForConfirmationOnRepositoryRemoval,
      askForConfirmationOnForcePush,
    } = this

    const labels: MenuLabelsEvent = {
      selectedShell,
      selectedExternalEditor: selectedExternalEditor || null,
      askForConfirmationOnRepositoryRemoval,
      askForConfirmationOnForcePush,
    }

    if (state === null) {
      updatePreferredAppMenuItemLabels(labels)
      return
    }

    const { changesState, branchesState, aheadBehind } = state
    const { defaultBranch, currentPullRequest } = branchesState

    const defaultBranchName =
      defaultBranch === null || defaultBranch.upstreamWithoutRemote === null
        ? undefined
        : defaultBranch.upstreamWithoutRemote

    const isForcePushForCurrentRepository = isCurrentBranchForcePush(
      branchesState,
      aheadBehind
    )

    const isStashedChangesVisible =
      changesState.selection.kind === ChangesSelectionKind.Stash

    updatePreferredAppMenuItemLabels({
      ...labels,
      defaultBranchName,
      isForcePushForCurrentRepository,
      isStashedChangesVisible,
      hasCurrentPullRequest: currentPullRequest !== null,
    })
  }

  private updateRepositorySelectionAfterRepositoriesChanged() {
    const selectedRepository = this.selectedRepository
    let newSelectedRepository: Repository | CloningRepository | null = this
      .selectedRepository
    if (selectedRepository) {
      const r =
        this.repositories.find(
          r =>
            r.constructor === selectedRepository.constructor &&
            r.id === selectedRepository.id
        ) || null

      newSelectedRepository = r
    }

    if (newSelectedRepository === null && this.repositories.length > 0) {
      const lastSelectedID = getNumber(LastSelectedRepositoryIDKey, 0)
      if (lastSelectedID > 0) {
        newSelectedRepository =
          this.repositories.find(r => r.id === lastSelectedID) || null
      }

      if (!newSelectedRepository) {
        newSelectedRepository = this.repositories[0]
      }
    }

    const repositoryChanged =
      (selectedRepository &&
        newSelectedRepository &&
        selectedRepository.hash !== newSelectedRepository.hash) ||
      (selectedRepository && !newSelectedRepository) ||
      (!selectedRepository && newSelectedRepository)
    if (repositoryChanged) {
      this._selectRepository(newSelectedRepository)
      this.emitUpdate()
    }
  }

  /** This shouldn't be called directly. See `Dispatcher`. */
  public async _loadStatus(
    repository: Repository,
    clearPartialState: boolean = false
  ): Promise<IStatusResult | null> {
    const gitStore = this.gitStoreCache.get(repository)
    const status = await gitStore.loadStatus()

    if (status === null) {
      return null
    }

    this.repositoryStateCache.updateChangesState(repository, state =>
      updateChangedFiles(state, status, clearPartialState)
    )

    this.repositoryStateCache.updateChangesState(repository, state => ({
      conflictState: updateConflictState(state, status, this.statsStore),
    }))

    this.updateRebaseFlowConflictsIfFound(repository)

    if (this.selectedRepository === repository) {
      this._triggerConflictsFlow(repository)
    }

    this.emitUpdate()

    this.updateChangesWorkingDirectoryDiff(repository)

    return status
  }

  /**
   * Push changes from latest conflicts into current rebase flow step, if needed
   */
  private updateRebaseFlowConflictsIfFound(repository: Repository) {
    const { changesState, rebaseState } = this.repositoryStateCache.get(
      repository
    )
    const { conflictState } = changesState

    if (conflictState === null || isMergeConflictState(conflictState)) {
      return
    }

    const { step } = rebaseState
    if (step === null) {
      return
    }

    if (
      step.kind === RebaseStep.ShowConflicts ||
      step.kind === RebaseStep.ConfirmAbort
    ) {
      // merge in new conflicts with known branches so they are not forgotten
      const { baseBranch, targetBranch } = step.conflictState
      const newConflictsState = {
        ...conflictState,
        baseBranch,
        targetBranch,
      }

      this.repositoryStateCache.updateRebaseState(repository, () => ({
        step: { ...step, conflictState: newConflictsState },
      }))
    }
  }

  private async _triggerConflictsFlow(repository: Repository) {
    if (enablePullWithRebase()) {
      const state = this.repositoryStateCache.get(repository)
      const { conflictState } = state.changesState

      if (conflictState === null) {
        this.clearConflictsFlowVisuals(state)
        return
      }

      if (conflictState.kind === 'merge') {
        await this.showMergeConflictsDialog(repository, conflictState)
      } else if (conflictState.kind === 'rebase') {
        await this.showRebaseConflictsDialog(repository, conflictState)
      } else {
        assertNever(conflictState, `Unsupported conflict kind`)
      }
    } else {
      this._triggerMergeConflictsFlow(repository)
    }
  }

  /**
   * Cleanup any related UI related to conflicts if still in use.
   */
  private clearConflictsFlowVisuals(state: IRepositoryState) {
    if (userIsStartingRebaseFlow(this.currentPopup, state.rebaseState)) {
      return
    }

    this._closePopup(PopupType.MergeConflicts)
    this._closePopup(PopupType.AbortMerge)
    this._clearBanner(BannerType.MergeConflictsFound)

    this._closePopup(PopupType.RebaseFlow)
    this._clearBanner(BannerType.RebaseConflictsFound)
  }

  /** display the rebase flow, if not already in this flow */
  private async showRebaseConflictsDialog(
    repository: Repository,
    conflictState: RebaseConflictState
  ) {
    const alreadyInFlow =
      this.currentPopup !== null &&
      this.currentPopup.type === PopupType.RebaseFlow

    if (alreadyInFlow) {
      return
    }

    const displayingBanner =
      this.currentBanner !== null &&
      this.currentBanner.type === BannerType.RebaseConflictsFound

    if (displayingBanner) {
      return
    }

    await this._setRebaseProgressFromState(repository)

    const step = initializeRebaseFlowForConflictedRepository(conflictState)

    this.repositoryStateCache.updateRebaseState(repository, () => ({
      step,
    }))

    this._showPopup({
      type: PopupType.RebaseFlow,
      repository,
    })
  }

  /** starts the conflict resolution flow, if appropriate */
  private async showMergeConflictsDialog(
    repository: Repository,
    conflictState: MergeConflictState
  ) {
    // are we already in the merge conflicts flow?
    const alreadyInFlow =
      this.currentPopup !== null &&
      (this.currentPopup.type === PopupType.MergeConflicts ||
        this.currentPopup.type === PopupType.AbortMerge)

    // have we already been shown the merge conflicts flow *and closed it*?
    const alreadyExitedFlow =
      this.currentBanner !== null &&
      this.currentBanner.type === BannerType.MergeConflictsFound

    if (alreadyInFlow || alreadyExitedFlow) {
      return
    }

    const possibleTheirsBranches = await getBranchesPointedAt(
      repository,
      'MERGE_HEAD'
    )
    // null means we encountered an error
    if (possibleTheirsBranches === null) {
      return
    }
    const theirBranch =
      possibleTheirsBranches.length === 1
        ? possibleTheirsBranches[0]
        : undefined

    const ourBranch = conflictState.currentBranch
    this._showPopup({
      type: PopupType.MergeConflicts,
      repository,
      ourBranch,
      theirBranch,
    })
  }

  /** starts the conflict resolution flow, if appropriate */
  private async _triggerMergeConflictsFlow(repository: Repository) {
    // are we already in the merge conflicts flow?
    const alreadyInFlow =
      this.currentPopup !== null &&
      (this.currentPopup.type === PopupType.MergeConflicts ||
        this.currentPopup.type === PopupType.AbortMerge)

    // have we already been shown the merge conflicts flow *and closed it*?
    const alreadyExitedFlow =
      this.currentBanner !== null &&
      this.currentBanner.type === BannerType.MergeConflictsFound

    if (alreadyInFlow || alreadyExitedFlow) {
      return
    }

    const repoState = this.repositoryStateCache.get(repository)
    const { conflictState } = repoState.changesState
    if (conflictState === null || !isMergeConflictState(conflictState)) {
      return
    }

    const possibleTheirsBranches = await getBranchesPointedAt(
      repository,
      'MERGE_HEAD'
    )
    // null means we encountered an error
    if (possibleTheirsBranches === null) {
      return
    }
    const theirBranch =
      possibleTheirsBranches.length === 1
        ? possibleTheirsBranches[0]
        : undefined

    const ourBranch = conflictState.currentBranch
    this._showPopup({
      type: PopupType.MergeConflicts,
      repository,
      ourBranch,
      theirBranch,
    })
  }

  /** This shouldn't be called directly. See `Dispatcher`. */
  public async _changeRepositorySection(
    repository: Repository,
    selectedSection: RepositorySectionTab
  ): Promise<void> {
    this.repositoryStateCache.update(repository, () => ({
      selectedSection,
    }))
    this.emitUpdate()

    this._hideStashedChanges(repository)

    if (selectedSection === RepositorySectionTab.History) {
      return this.refreshHistorySection(repository)
    } else if (selectedSection === RepositorySectionTab.Changes) {
      return this.refreshChangesSection(repository, {
        includingStatus: true,
        clearPartialState: false,
      })
    }
  }

  /**
   * Changes the selection in the changes view to the working directory and
   * optionally selects one or more files from the working directory.
   *
   *  @param files An array of files to select when showing the working directory.
   *               If undefined this method will preserve the previously selected
   *               files or pick the first changed file if no selection exists.
   *
   * Note: This shouldn't be called directly. See `Dispatcher`.
   */
  public async _selectWorkingDirectoryFiles(
    repository: Repository,
    files?: ReadonlyArray<WorkingDirectoryFileChange>
  ): Promise<void> {
    this.repositoryStateCache.updateChangesState(repository, state =>
      selectWorkingDirectoryFiles(state, files)
    )

    this.updateMenuLabelsForSelectedRepository()
    this.emitUpdate()
    this.updateChangesWorkingDirectoryDiff(repository)
  }

  /**
   * Loads or re-loads (refreshes) the diff for the currently selected file
   * in the working directory. This operation is a noop if there's no currently
   * selected file.
   */
  private async updateChangesWorkingDirectoryDiff(
    repository: Repository
  ): Promise<void> {
    const stateBeforeLoad = this.repositoryStateCache.get(repository)
    const changesStateBeforeLoad = stateBeforeLoad.changesState

    if (
      changesStateBeforeLoad.selection.kind !==
      ChangesSelectionKind.WorkingDirectory
    ) {
      return
    }

    const selectionBeforeLoad = changesStateBeforeLoad.selection
    const selectedFileIDsBeforeLoad = selectionBeforeLoad.selectedFileIDs

    // We only render diffs when a single file is selected.
    if (selectedFileIDsBeforeLoad.length !== 1) {
      if (selectionBeforeLoad.diff !== null) {
        this.repositoryStateCache.updateChangesState(repository, () => ({
          selection: {
            ...selectionBeforeLoad,
            diff: null,
          },
        }))
        this.emitUpdate()
      }
      return
    }

    const selectedFileIdBeforeLoad = selectedFileIDsBeforeLoad[0]
    const selectedFileBeforeLoad = changesStateBeforeLoad.workingDirectory.findFileWithID(
      selectedFileIdBeforeLoad
    )

    if (selectedFileBeforeLoad === null) {
      return
    }

    const diff = await getWorkingDirectoryDiff(
      repository,
      selectedFileBeforeLoad
    )

    const stateAfterLoad = this.repositoryStateCache.get(repository)
    const changesState = stateAfterLoad.changesState

    // A different file (or files) could have been selected while we were
    // loading the diff in which case we no longer care about the diff we
    // just loaded.
    if (
      changesState.selection.kind !== ChangesSelectionKind.WorkingDirectory ||
      !arrayEquals(
        changesState.selection.selectedFileIDs,
        selectedFileIDsBeforeLoad
      )
    ) {
      return
    }

    const selectedFileID = changesState.selection.selectedFileIDs[0]

    if (selectedFileID !== selectedFileIdBeforeLoad) {
      return
    }

    const currentlySelectedFile = changesState.workingDirectory.findFileWithID(
      selectedFileID
    )
    if (currentlySelectedFile === null) {
      return
    }

    const selectableLines = new Set<number>()
    if (diff.kind === DiffType.Text) {
      // The diff might have changed dramatically since last we loaded it.
      // Ideally we would be more clever about validating that any partial
      // selection state is still valid by ensuring that selected lines still
      // exist but for now we'll settle on just updating the selectable lines
      // such that any previously selected line which now no longer exists or
      // has been turned into a context line isn't still selected.
      diff.hunks.forEach(h => {
        h.lines.forEach((line, index) => {
          if (line.isIncludeableLine()) {
            selectableLines.add(h.unifiedDiffStart + index)
          }
        })
      })
    }

    const newSelection = currentlySelectedFile.selection.withSelectableLines(
      selectableLines
    )
    const selectedFile = currentlySelectedFile.withSelection(newSelection)
    const updatedFiles = changesState.workingDirectory.files.map(f =>
      f.id === selectedFile.id ? selectedFile : f
    )
    const workingDirectory = WorkingDirectoryStatus.fromFiles(updatedFiles)

    const selection: ChangesWorkingDirectorySelection = {
      ...changesState.selection,
      diff,
    }

    this.repositoryStateCache.updateChangesState(repository, () => ({
      selection,
      workingDirectory,
    }))
    this.emitUpdate()
  }

  public _hideStashedChanges(repository: Repository) {
    this.repositoryStateCache.updateChangesState(repository, state => {
      const files = state.workingDirectory.files
      const selectedFileIds = files
        .filter(f => f.selection.getSelectionType() !== DiffSelectionType.None)
        .map(f => f.id)

      return {
        selection: {
          kind: ChangesSelectionKind.WorkingDirectory,
          diff: null,
          selectedFileIDs: selectedFileIds,
        },
      }
    })
    this.emitUpdate()

    this.updateMenuLabelsForSelectedRepository()
  }

  /**
   * Changes the selection in the changes view to the stash entry view and
   * optionally selects a particular file from the current stash entry.
   *
   *  @param file  A file to select when showing the stash entry.
   *               If undefined this method will preserve the previously selected
   *               file or pick the first changed file if no selection exists.
   *
   * Note: This shouldn't be called directly. See `Dispatcher`.
   */
  public async _selectStashedFile(
    repository: Repository,
    file?: CommittedFileChange | null
  ): Promise<void> {
    this.repositoryStateCache.update(repository, () => ({
      selectedSection: RepositorySectionTab.Changes,
    }))
    this.repositoryStateCache.updateChangesState(repository, state => {
      let selectedStashedFile: CommittedFileChange | null = null
      const { stashEntry, selection } = state

      const currentlySelectedFile =
        selection.kind === ChangesSelectionKind.Stash
          ? selection.selectedStashedFile
          : null

      const currentFiles =
        stashEntry !== null &&
        stashEntry.files.kind === StashedChangesLoadStates.Loaded
          ? stashEntry.files.files
          : []

      if (file === undefined) {
        if (currentlySelectedFile !== null) {
          // Ensure the requested file exists in the stash entry and
          // that we can use reference equality to figure out which file
          // is selected in the list. If we can't find it we'll pick the
          // first file available or null if no files have been loaded.
          selectedStashedFile =
            currentFiles.find(x => x.id === currentlySelectedFile.id) ||
            currentFiles[0] ||
            null
        } else {
          // No current selection, let's just pick the first file available
          // or null if no files have been loaded.
          selectedStashedFile = currentFiles[0] || null
        }
      } else if (file !== null) {
        // Look up the selected file in the stash entry, it's possible that
        // the stash entry or file list has changed since the consumer called
        // us. The working directory selection handles this by using IDs rather
        // than references.
        selectedStashedFile = currentFiles.find(x => x.id === file.id) || null
      }

      return {
        selection: {
          kind: ChangesSelectionKind.Stash,
          selectedStashedFile,
          selectedStashedFileDiff: null,
        },
      }
    })

    this.updateMenuLabelsForSelectedRepository()
    this.emitUpdate()
    this.updateChangesStashDiff(repository)
  }

  private async updateChangesStashDiff(repository: Repository) {
    const stateBeforeLoad = this.repositoryStateCache.get(repository)
    const changesStateBeforeLoad = stateBeforeLoad.changesState
    const selectionBeforeLoad = changesStateBeforeLoad.selection

    if (selectionBeforeLoad.kind !== ChangesSelectionKind.Stash) {
      return
    }

    const stashEntry = changesStateBeforeLoad.stashEntry

    if (stashEntry === null) {
      return
    }

    let file = selectionBeforeLoad.selectedStashedFile

    if (file === null) {
      if (stashEntry.files.kind === StashedChangesLoadStates.Loaded) {
        if (stashEntry.files.files.length > 0) {
          file = stashEntry.files.files[0]
        }
      }
    }

    if (file === null) {
      this.repositoryStateCache.updateChangesState(repository, () => ({
        selection: {
          kind: ChangesSelectionKind.Stash,
          selectedStashedFile: null,
          selectedStashedFileDiff: null,
        },
      }))
      this.emitUpdate()
      return
    }

    const diff = await getCommitDiff(repository, file, file.commitish)

    const stateAfterLoad = this.repositoryStateCache.get(repository)
    const changesStateAfterLoad = stateAfterLoad.changesState

    // Something has changed during our async getCommitDiff, bail
    if (
      changesStateAfterLoad.selection.kind !== ChangesSelectionKind.Stash ||
      changesStateAfterLoad.selection.selectedStashedFile !==
        selectionBeforeLoad.selectedStashedFile
    ) {
      return
    }

    this.repositoryStateCache.updateChangesState(repository, () => ({
      selection: {
        kind: ChangesSelectionKind.Stash,
        selectedStashedFile: file,
        selectedStashedFileDiff: diff,
      },
    }))
    this.emitUpdate()
  }

  /** This shouldn't be called directly. See `Dispatcher`. */
  public async _commitIncludedChanges(
    repository: Repository,
    context: ICommitContext
  ): Promise<boolean> {
    const state = this.repositoryStateCache.get(repository)
    const files = state.changesState.workingDirectory.files
    const selectedFiles = files.filter(file => {
      return file.selection.getSelectionType() !== DiffSelectionType.None
    })

    const gitStore = this.gitStoreCache.get(repository)

    const result = await this.isCommitting(repository, () => {
      return gitStore.performFailableOperation(async () => {
        const message = await formatCommitMessage(repository, context)
        return createCommit(repository, message, selectedFiles)
      })
    })

    if (result) {
      this.statsStore.recordCommit()

      const includedPartialSelections = files.some(
        file => file.selection.getSelectionType() === DiffSelectionType.Partial
      )
      if (includedPartialSelections) {
        this.statsStore.recordPartialCommit()
      }

      const { trailers } = context
      if (trailers !== undefined && trailers.some(isCoAuthoredByTrailer)) {
        this.statsStore.recordCoAuthoredCommit()
      }

      const account = getAccountForRepository(this.accounts, repository)
      if (repository.gitHubRepository !== null) {
        if (account !== null) {
          if (account.endpoint === getDotComAPIEndpoint()) {
            this.statsStore.recordCommitToDotcom()
          } else {
            this.statsStore.recordCommitToEnterprise()
          }

          const { commitAuthor } = state
          if (commitAuthor !== null) {
            const commitEmailMatchesAccount = account.emails.some(
              email =>
                email.email.toLowerCase() === commitAuthor.email.toLowerCase()
            )
            if (!commitEmailMatchesAccount) {
              this.statsStore.recordUnattributedCommit()
            }
          }
        }
      }

      await this._refreshRepository(repository)
      await this.refreshChangesSection(repository, {
        includingStatus: true,
        clearPartialState: true,
      })
    }

    return result || false
  }

  /** This shouldn't be called directly. See `Dispatcher`. */
  public _changeFileIncluded(
    repository: Repository,
    file: WorkingDirectoryFileChange,
    include: boolean
  ): Promise<void> {
    const selection = include
      ? file.selection.withSelectAll()
      : file.selection.withSelectNone()
    this.updateWorkingDirectoryFileSelection(repository, file, selection)
    return Promise.resolve()
  }

  /** This shouldn't be called directly. See `Dispatcher`. */
  public _changeFileLineSelection(
    repository: Repository,
    file: WorkingDirectoryFileChange,
    diffSelection: DiffSelection
  ): Promise<void> {
    this.updateWorkingDirectoryFileSelection(repository, file, diffSelection)
    return Promise.resolve()
  }

  /**
   * Updates the selection for the given file in the working directory state and
   * emits an update event.
   */
  private updateWorkingDirectoryFileSelection(
    repository: Repository,
    file: WorkingDirectoryFileChange,
    selection: DiffSelection
  ) {
    this.repositoryStateCache.updateChangesState(repository, state => {
      const newFiles = state.workingDirectory.files.map(f =>
        f.id === file.id ? f.withSelection(selection) : f
      )

      const workingDirectory = WorkingDirectoryStatus.fromFiles(newFiles)

      return { workingDirectory }
    })

    this.emitUpdate()
  }

  /** This shouldn't be called directly. See `Dispatcher`. */
  public _changeIncludeAllFiles(
    repository: Repository,
    includeAll: boolean
  ): Promise<void> {
    this.repositoryStateCache.updateChangesState(repository, state => {
      const workingDirectory = state.workingDirectory.withIncludeAllFiles(
        includeAll
      )
      return { workingDirectory }
    })

    this.emitUpdate()

    return Promise.resolve()
  }

  /** This shouldn't be called directly. See `Dispatcher`. */
  public async _refreshOrRecoverRepository(
    repository: Repository
  ): Promise<void> {
    // if repository is missing, try checking if it has been restored
    if (repository.missing) {
      const updatedRepository = await this.recoverMissingRepository(repository)
      if (!updatedRepository.missing) {
        // repository has been restored, attempt to refresh it now.
        return this._refreshRepository(updatedRepository)
      }
    } else {
      return this._refreshRepository(repository)
    }
  }

  private async recoverMissingRepository(
    repository: Repository
  ): Promise<Repository> {
    if (!repository.missing) {
      return repository
    }

    const foundRepository =
      (await pathExists(repository.path)) &&
      (await isGitRepository(repository.path)) &&
      (await this._loadStatus(repository)) !== null

    if (foundRepository) {
      return await this._updateRepositoryMissing(repository, false)
    }
    return repository
  }

  /** This shouldn't be called directly. See `Dispatcher`. */
  public async _refreshRepository(repository: Repository): Promise<void> {
    if (repository.missing) {
      return
    }

    // if the repository path doesn't exist on disk,
    // set the flag and don't try anything Git-related
    const exists = await pathExists(repository.path)
    if (!exists) {
      this._updateRepositoryMissing(repository, true)
      return
    }

    const state = this.repositoryStateCache.get(repository)
    const gitStore = this.gitStoreCache.get(repository)

    // if we cannot get a valid status it's a good indicator that the repository
    // is in a bad state - let's mark it as missing here and give up on the
    // further work
    const status = await this._loadStatus(repository)
    this.updateSidebarIndicator(repository, status)

    if (status === null) {
      await this._updateRepositoryMissing(repository, true)
      return
    }

    await gitStore.loadBranches()

    const section = state.selectedSection
    let refreshSectionPromise: Promise<void>

    if (section === RepositorySectionTab.History) {
      refreshSectionPromise = this.refreshHistorySection(repository)
    } else if (section === RepositorySectionTab.Changes) {
      refreshSectionPromise = this.refreshChangesSection(repository, {
        includingStatus: false,
        clearPartialState: false,
      })
    } else {
      return assertNever(section, `Unknown section: ${section}`)
    }

    await Promise.all([
      gitStore.loadRemotes(),
      gitStore.updateLastFetched(),
      gitStore.loadStashEntries(),
      this.refreshAuthor(repository),
      refreshSectionPromise,
    ])

    // this promise is fire-and-forget, so no need to await it
    this.updateStashEntryCountMetric(repository)
    this._updateCurrentPullRequest(repository)

    const latestState = this.repositoryStateCache.get(repository)
    this.updateMenuItemLabels(latestState)

    this._initializeCompare(repository)
  }

  /**
   * Update the repository sidebar indicator for the repository
   */
  private async updateSidebarIndicator(
    repository: Repository,
    status: IStatusResult | null
  ): Promise<void> {
    const lookup = this.localRepositoryStateLookup

    if (repository.missing) {
      lookup.delete(repository.id)
      return
    }

    if (status === null) {
      lookup.delete(repository.id)
      return
    }

    lookup.set(repository.id, {
      aheadBehind: status.branchAheadBehind || null,
      changedFilesCount: status.workingDirectory.files.length,
    })
  }

  /**
   * Refresh sidebar indicators for the set of repositories tracked in the app.
   */
  public async refreshAllSidebarIndicators() {
    const startTime = performance && performance.now ? performance.now() : null

    // keep a reference to the current set of repositories to avoid the array
    // changing while this is running
    const repositories = new Array<Repository>(...this.repositories)

    for (const repo of repositories) {
      await this.refreshIndicatorForRepository(repo)
    }

    if (startTime && repositories.length > 1) {
      const delta = performance.now() - startTime
      const timeInSeconds = (delta / 1000).toFixed(3)
      log.info(
        `Background fetch for ${
          repositories.length
        } repositories took ${timeInSeconds}sec`
      )
    }

    this.emitUpdate()
  }

  /**
   * Refresh indicator in repository list for a specific repository
   */
  private async refreshIndicatorForRepository(repository: Repository) {
    const lookup = this.localRepositoryStateLookup

    if (repository.missing) {
      lookup.delete(repository.id)
      return
    }

    const exists = await pathExists(repository.path)
    if (!exists) {
      lookup.delete(repository.id)
      return
    }

    const gitStore = this.gitStoreCache.get(repository)
    const status = await gitStore.loadStatus()
    if (status === null) {
      lookup.delete(repository.id)
      return
    }

    const lastPush = await inferLastPushForRepository(
      this.accounts,
      gitStore,
      repository
    )

    if (this.shouldBackgroundFetch(repository, lastPush)) {
      await this._fetch(repository, FetchType.BackgroundTask)
    }

    lookup.set(repository.id, {
      aheadBehind: gitStore.aheadBehind,
      changedFilesCount: status.workingDirectory.files.length,
    })
  }

  /**
   * Refresh all the data for the Changes section.
   *
   * This will be called automatically when appropriate.
   */
  private async refreshChangesSection(
    repository: Repository,
    options: {
      includingStatus: boolean
      clearPartialState: boolean
    }
  ): Promise<void> {
    if (options.includingStatus) {
      await this._loadStatus(repository, options.clearPartialState)
    }

    const gitStore = this.gitStoreCache.get(repository)
    const state = this.repositoryStateCache.get(repository)

    if (state.branchesState.tip.kind === TipState.Valid) {
      const currentBranch = state.branchesState.tip.branch
      await gitStore.loadLocalCommits(currentBranch)
    } else if (state.branchesState.tip.kind === TipState.Unborn) {
      await gitStore.loadLocalCommits(null)
    }
  }

  /**
   * Refresh all the data for the History section.
   *
   * This will be called automatically when appropriate.
   */
  private async refreshHistorySection(repository: Repository): Promise<void> {
    const gitStore = this.gitStoreCache.get(repository)
    const state = this.repositoryStateCache.get(repository)
    const tip = state.branchesState.tip

    if (tip.kind === TipState.Valid) {
      await gitStore.loadLocalCommits(tip.branch)
    }

    return this.updateOrSelectFirstCommit(
      repository,
      state.compareState.commitSHAs
    )
  }

  private async refreshAuthor(repository: Repository): Promise<void> {
    const gitStore = this.gitStoreCache.get(repository)
    const commitAuthor =
      (await gitStore.performFailableOperation(() =>
        getAuthorIdentity(repository)
      )) || null

    this.repositoryStateCache.update(repository, () => ({
      commitAuthor,
    }))
    this.emitUpdate()
  }

  /** This shouldn't be called directly. See `Dispatcher`. */
  public async _showPopup(popup: Popup): Promise<void> {
    this._closePopup()

    // Always close the app menu when showing a pop up. This is only
    // applicable on Windows where we draw a custom app menu.
    this._closeFoldout(FoldoutType.AppMenu)

    this.currentPopup = popup
    this.emitUpdate()
  }

  /** This shouldn't be called directly. See `Dispatcher`. */
  public _closePopup(popupType?: PopupType) {
    const currentPopup = this.currentPopup
    if (currentPopup == null) {
      return
    }

    if (currentPopup.type === PopupType.CloneRepository) {
      this._completeOpenInDesktop(() => Promise.resolve(null))
    }

    if (popupType !== undefined && currentPopup.type !== popupType) {
      return
    }

    this.currentPopup = null
    this.emitUpdate()
  }

  /** This shouldn't be called directly. See `Dispatcher`. */
  public async _showFoldout(foldout: Foldout): Promise<void> {
    this.currentFoldout = foldout
    this.emitUpdate()
  }

  /** This shouldn't be called directly. See `Dispatcher`. */
  public async _closeCurrentFoldout(): Promise<void> {
    if (this.currentFoldout == null) {
      return
    }

    this.currentFoldout = null
    this.emitUpdate()
  }

  /** This shouldn't be called directly. See `Dispatcher`. */
  public async _closeFoldout(foldout: FoldoutType): Promise<void> {
    if (this.currentFoldout == null) {
      return
    }

    if (foldout !== undefined && this.currentFoldout.type !== foldout) {
      return
    }

    this.currentFoldout = null
    this.emitUpdate()
  }

  /** This shouldn't be called directly. See `Dispatcher`. */
  public async _createBranch(
    repository: Repository,
    name: string,
    startPoint: string | null,
    uncommittedChangesStrategy: UncommittedChangesStrategy = UncommittedChangesStrategy.askForConfirmation
  ): Promise<Repository> {
    const gitStore = this.gitStoreCache.get(repository)
    const branch = await gitStore.performFailableOperation(() =>
      createBranch(repository, name, startPoint)
    )

    if (branch == null) {
      return repository
    }

    const { changesState, branchesState } = this.repositoryStateCache.get(
      repository
    )
    const { tip } = branchesState
    const currentBranch = tip.kind === TipState.Valid ? tip.branch : null
    const hasChanges = changesState.workingDirectory.files.length > 0

    if (
      enableStashing() &&
      hasChanges &&
      currentBranch !== null &&
      uncommittedChangesStrategy ===
        UncommittedChangesStrategy.askForConfirmation
    ) {
      this._showPopup({
        type: PopupType.StashAndSwitchBranch,
        branchToCheckout: branch,
        repository,
      })

      return repository
    }

    const repo = await this._checkoutBranch(repository, branch)
    this._closePopup()
    return repo
  }

  private updateCheckoutProgress(
    repository: Repository,
    checkoutProgress: ICheckoutProgress | null
  ) {
    this.repositoryStateCache.update(repository, () => ({
      checkoutProgress,
    }))

    if (this.selectedRepository === repository) {
      this.emitUpdate()
    }
  }

  private getLocalBranch(
    repository: Repository,
    branch: string
  ): Branch | null {
    const gitStore = this.gitStoreCache.get(repository)
    return (
      gitStore.allBranches.find(b => b.nameWithoutRemote === branch) || null
    )
  }

  /** This shouldn't be called directly. See `Dispatcher`. */
  public async _checkoutBranch(
    repository: Repository,
    branch: Branch | string,
    uncommittedChangesStrategy: UncommittedChangesStrategy = UncommittedChangesStrategy.askForConfirmation
  ): Promise<Repository> {
    const gitStore = this.gitStoreCache.get(repository)
    const kind = 'checkout'
    const foundBranch =
      typeof branch === 'string'
        ? this.getLocalBranch(repository, branch)
        : branch

    if (foundBranch == null) {
      return repository
    }

    const { changesState, branchesState } = this.repositoryStateCache.get(
      repository
    )
    const { tip } = branchesState
    const currentBranch = tip.kind === TipState.Valid ? tip.branch : null
    const hasChanges = changesState.workingDirectory.files.length > 0

    if (
      enableStashing() &&
      hasChanges &&
      currentBranch !== null &&
      uncommittedChangesStrategy ===
        UncommittedChangesStrategy.askForConfirmation
    ) {
      this._showPopup({
        type: PopupType.StashAndSwitchBranch,
        branchToCheckout: foundBranch,
        repository,
      })

      return repository
    }

    let shouldPopStash = false

    if (enableStashing() && currentBranch !== null) {
      if (
        uncommittedChangesStrategy ===
        UncommittedChangesStrategy.stashOnCurrentBranch
      ) {
        await this.createStash(repository, currentBranch.name)
      } else if (
        uncommittedChangesStrategy ===
        UncommittedChangesStrategy.moveToNewBranch
      ) {
        await createDesktopStashEntry(repository, foundBranch.name)
        shouldPopStash = true
      }
    }

    await this.withAuthenticatingUser(repository, (repository, account) =>
      gitStore.performFailableOperation(
        () =>
          checkoutBranch(repository, account, foundBranch, progress => {
            this.updateCheckoutProgress(repository, progress)
          }),
        {
          repository,
          retryAction: {
            type: RetryActionType.Checkout,
            repository,
            branch,
          },
        }
      )
    )

    if (shouldPopStash) {
      const stash = await getLastDesktopStashEntryForBranch(
        repository,
        foundBranch.name
      )

      if (stash !== null) {
        await gitStore.performFailableOperation(() => {
          return popStashEntry(repository, stash.stashSha)
        })
      } else {
        log.info(
          `[AppStore._checkoutBranch] no stash found that matches ${
            foundBranch.name
          }`
        )
      }
    }

    // Make sure changes or suggested next step are visible after branch checkout
    this._selectWorkingDirectoryFiles(repository)

    try {
      this.updateCheckoutProgress(repository, {
        kind,
        title: __DARWIN__ ? 'Refreshing Repository' : 'Refreshing repository',
        value: 1,
        targetBranch: foundBranch.name,
      })

      await this._refreshRepository(repository)
    } finally {
      this.updateCheckoutProgress(repository, null)
      this._initializeCompare(repository, {
        kind: HistoryTabMode.History,
      })
    }

    const { defaultBranch } = branchesState
    if (defaultBranch !== null && foundBranch.name !== defaultBranch.name) {
      this.statsStore.recordNonDefaultBranchCheckout()
    }

    return repository
  }

  /** This shouldn't be called directly. See `Dispatcher`. */
  private async repositoryWithRefreshedGitHubRepository(
    repository: Repository
  ): Promise<Repository> {
    const oldGitHubRepository = repository.gitHubRepository

    const matchedGitHubRepository = await this.matchGitHubRepository(repository)
    if (!matchedGitHubRepository) {
      // TODO: We currently never clear GitHub repository associations (see
      // https://github.com/desktop/desktop/issues/1144). So we can bail early
      // at this point.
      return repository
    }

    // This is the repository with the GitHub repository as matched. It's not
    // ideal because the GitHub repository hasn't been fetched from the API yet
    // and so it is incomplete. But if we _can't_ fetch it from the API, it's
    // better than nothing.
    const skeletonOwner = new Owner(
      matchedGitHubRepository.owner,
      matchedGitHubRepository.endpoint,
      null
    )
    const skeletonGitHubRepository = new GitHubRepository(
      matchedGitHubRepository.name,
      skeletonOwner,
      null
    )
    const skeletonRepository = new Repository(
      repository.path,
      repository.id,
      skeletonGitHubRepository,
      repository.missing
    )

    const account = getAccountForEndpoint(
      this.accounts,
      matchedGitHubRepository.endpoint
    )
    if (!account) {
      // If the repository given to us had a GitHubRepository instance we want
      // to try to preserve that if possible since the updated GitHubRepository
      // instance won't have any API information while the previous one might.
      // We'll only swap it out if the endpoint has changed in which case the
      // old API information will be invalid anyway.
      if (
        !oldGitHubRepository ||
        matchedGitHubRepository.endpoint !== oldGitHubRepository.endpoint
      ) {
        return skeletonRepository
      }

      return repository
    }

    const api = API.fromAccount(account)
    const apiRepo = await api.fetchRepository(
      matchedGitHubRepository.owner,
      matchedGitHubRepository.name
    )

    if (!apiRepo) {
      // This is the same as above. If the request fails, we wanna preserve the
      // existing GitHub repository info. But if we didn't have a GitHub
      // repository already or the endpoint changed, the skeleton repository is
      // better than nothing.
      if (
        !oldGitHubRepository ||
        matchedGitHubRepository.endpoint !== oldGitHubRepository.endpoint
      ) {
        return skeletonRepository
      }

      return repository
    }

    const endpoint = matchedGitHubRepository.endpoint
    return this.repositoriesStore.updateGitHubRepository(
      repository,
      endpoint,
      apiRepo
    )
  }

  private async matchGitHubRepository(
    repository: Repository
  ): Promise<IMatchedGitHubRepository | null> {
    const gitStore = this.gitStoreCache.get(repository)
    const remote = gitStore.defaultRemote
    return remote !== null
      ? matchGitHubRepository(this.accounts, remote.url)
      : null
  }

  /** This shouldn't be called directly. See `Dispatcher`. */
  public _pushError(error: Error): Promise<void> {
    const newErrors = Array.from(this.errors)
    newErrors.push(error)
    this.errors = newErrors
    this.emitUpdate()

    return Promise.resolve()
  }

  /** This shouldn't be called directly. See `Dispatcher`. */
  public _clearError(error: Error): Promise<void> {
    this.errors = this.errors.filter(e => e !== error)
    this.emitUpdate()

    return Promise.resolve()
  }

  /** This shouldn't be called directly. See `Dispatcher`. */
  public async _renameBranch(
    repository: Repository,
    branch: Branch,
    newName: string
  ): Promise<void> {
    const gitStore = this.gitStoreCache.get(repository)
    await gitStore.performFailableOperation(() =>
      renameBranch(repository, branch, newName)
    )

    return this._refreshRepository(repository)
  }

  /** This shouldn't be called directly. See `Dispatcher`. */
  public async _deleteBranch(
    repository: Repository,
    branch: Branch,
    includeRemote: boolean
  ): Promise<void> {
    return this.withAuthenticatingUser(repository, async (r, account) => {
      const { branchesState } = this.repositoryStateCache.get(r)
      const { defaultBranch } = branchesState

      if (defaultBranch == null) {
        throw new Error(
          `A default branch cannot be found for this repository, so the app is unable to identify which branch to switch to before removing the current branch.`
        )
      }

      const gitStore = this.gitStoreCache.get(r)

      await gitStore.performFailableOperation(() =>
        checkoutBranch(r, account, defaultBranch)
      )
      await gitStore.performFailableOperation(() =>
        deleteBranch(r, branch, account, includeRemote)
      )

      return this._refreshRepository(r)
    })
  }

  private updatePushPullFetchProgress(
    repository: Repository,
    pushPullFetchProgress: Progress | null
  ) {
    this.repositoryStateCache.update(repository, () => ({
      pushPullFetchProgress,
    }))

    if (this.selectedRepository === repository) {
      this.emitUpdate()
    }
  }

  public async _push(
    repository: Repository,
    options?: PushOptions
  ): Promise<void> {
    return this.withAuthenticatingUser(repository, (repository, account) => {
      return this.performPush(repository, account, options)
    })
  }

  private async performPush(
    repository: Repository,
    account: IGitAccount | null,
    options?: PushOptions
  ): Promise<void> {
    const state = this.repositoryStateCache.get(repository)
    const { remote } = state
    if (remote === null) {
      this._showPopup({
        type: PopupType.PublishRepository,
        repository,
      })

      return
    }

    return this.withPushPullFetch(repository, async () => {
      const { tip } = state.branchesState

      if (tip.kind === TipState.Unborn) {
        throw new Error('The current branch is unborn.')
      }

      if (tip.kind === TipState.Detached) {
        throw new Error('The current repository is in a detached HEAD state.')
      }

      if (tip.kind === TipState.Valid) {
        const { branch } = tip

        const remoteName = branch.remote || remote.name

        const pushTitle = `Pushing to ${remoteName}`

        // Emit an initial progress even before our push begins
        // since we're doing some work to get remotes up front.
        this.updatePushPullFetchProgress(repository, {
          kind: 'push',
          title: pushTitle,
          value: 0,
          remote: remoteName,
          branch: branch.name,
        })

        // Let's say that a push takes roughly twice as long as a fetch,
        // this is of course highly inaccurate.
        let pushWeight = 2.5
        let fetchWeight = 1

        // Let's leave 10% at the end for refreshing
        const refreshWeight = 0.1

        // Scale pull and fetch weights to be between 0 and 0.9.
        const scale = (1 / (pushWeight + fetchWeight)) * (1 - refreshWeight)

        pushWeight *= scale
        fetchWeight *= scale

        const retryAction: RetryAction = {
          type: RetryActionType.Push,
          repository,
        }

        const gitStore = this.gitStoreCache.get(repository)
        await gitStore.performFailableOperation(
          async () => {
            await pushRepo(
              repository,
              account,
              remoteName,
              branch.name,
              branch.upstreamWithoutRemote,
              options,
              progress => {
                this.updatePushPullFetchProgress(repository, {
                  ...progress,
                  title: pushTitle,
                  value: pushWeight * progress.value,
                })
              }
            )

            await gitStore.fetchRemotes(
              account,
              [remote],
              false,
              fetchProgress => {
                this.updatePushPullFetchProgress(repository, {
                  ...fetchProgress,
                  value: pushWeight + fetchProgress.value * fetchWeight,
                })
              }
            )

            const refreshTitle = __DARWIN__
              ? 'Refreshing Repository'
              : 'Refreshing repository'
            const refreshStartProgress = pushWeight + fetchWeight

            this.updatePushPullFetchProgress(repository, {
              kind: 'generic',
              title: refreshTitle,
              value: refreshStartProgress,
            })

            await this._refreshRepository(repository)

            this.updatePushPullFetchProgress(repository, {
              kind: 'generic',
              title: refreshTitle,
              description: 'Fast-forwarding branches',
              value: refreshStartProgress + refreshWeight * 0.5,
            })

            await this.fastForwardBranches(repository)
          },
          { retryAction }
        )

        this.updatePushPullFetchProgress(repository, null)

        this.updateMenuLabelsForSelectedRepository()

        const { accounts } = this.getState()
        const githubAccount = await findAccountForRemoteURL(
          remote.url,
          accounts
        )

        this.statsStore.recordPush(githubAccount, options)
      }
    })
  }

  private async isCommitting(
    repository: Repository,
    fn: () => Promise<string | undefined>
  ): Promise<boolean | undefined> {
    const state = this.repositoryStateCache.get(repository)
    // ensure the user doesn't try and commit again
    if (state.isCommitting) {
      return
    }

    this.repositoryStateCache.update(repository, () => ({
      isCommitting: true,
    }))
    this.emitUpdate()

    try {
      const sha = await fn()
      return sha !== undefined
    } finally {
      this.repositoryStateCache.update(repository, () => ({
        isCommitting: false,
      }))
      this.emitUpdate()
    }
  }

  private async withPushPullFetch(
    repository: Repository,
    fn: () => Promise<void>
  ): Promise<void> {
    const state = this.repositoryStateCache.get(repository)
    // Don't allow concurrent network operations.
    if (state.isPushPullFetchInProgress) {
      return
    }

    this.repositoryStateCache.update(repository, () => ({
      isPushPullFetchInProgress: true,
    }))
    this.emitUpdate()

    try {
      await fn()
    } finally {
      this.repositoryStateCache.update(repository, () => ({
        isPushPullFetchInProgress: false,
      }))
      this.emitUpdate()
    }
  }

  public async _pull(repository: Repository): Promise<void> {
    return this.withAuthenticatingUser(repository, (repository, account) => {
      return this.performPull(repository, account)
    })
  }

  /** This shouldn't be called directly. See `Dispatcher`. */
  private async performPull(
    repository: Repository,
    account: IGitAccount | null
  ): Promise<void> {
    return this.withPushPullFetch(repository, async () => {
      const gitStore = this.gitStoreCache.get(repository)
      const remote = gitStore.currentRemote

      if (!remote) {
        throw new Error('The repository has no remotes.')
      }

      const state = this.repositoryStateCache.get(repository)
      const tip = state.branchesState.tip

      if (tip.kind === TipState.Unborn) {
        throw new Error('The current branch is unborn.')
      }

      if (tip.kind === TipState.Detached) {
        throw new Error('The current repository is in a detached HEAD state.')
      }

      if (tip.kind === TipState.Valid) {
        let mergeBase: string | null = null
        let gitContext: GitErrorContext | undefined = undefined

        if (tip.branch.upstream !== null) {
          mergeBase = await getMergeBase(
            repository,
            tip.branch.name,
            tip.branch.upstream
          )

          gitContext = {
            kind: 'pull',
            theirBranch: tip.branch.upstream,
            currentBranch: tip.branch.name,
          }
        }

        const title = `Pulling ${remote.name}`
        const kind = 'pull'
        this.updatePushPullFetchProgress(repository, {
          kind,
          title,
          value: 0,
          remote: remote.name,
        })

        try {
          // Let's say that a pull takes twice as long as a fetch,
          // this is of course highly inaccurate.
          let pullWeight = 2
          let fetchWeight = 1

          // Let's leave 10% at the end for refreshing
          const refreshWeight = 0.1

          // Scale pull and fetch weights to be between 0 and 0.9.
          const scale = (1 / (pullWeight + fetchWeight)) * (1 - refreshWeight)

          pullWeight *= scale
          fetchWeight *= scale

          const retryAction: RetryAction = {
            type: RetryActionType.Pull,
            repository,
          }

          if (gitStore.pullWithRebase) {
            this.statsStore.recordPullWithRebaseEnabled()
          } else {
            this.statsStore.recordPullWithDefaultSetting()
          }

          await gitStore.performFailableOperation(
            () =>
              pullRepo(repository, account, remote.name, progress => {
                this.updatePushPullFetchProgress(repository, {
                  ...progress,
                  value: progress.value * pullWeight,
                })
              }),
            {
              gitContext,
              retryAction,
            }
          )

          const refreshStartProgress = pullWeight + fetchWeight
          const refreshTitle = __DARWIN__
            ? 'Refreshing Repository'
            : 'Refreshing repository'

          this.updatePushPullFetchProgress(repository, {
            kind: 'generic',
            title: refreshTitle,
            value: refreshStartProgress,
          })

          if (mergeBase) {
            await gitStore.reconcileHistory(mergeBase)
          }

          await this._refreshRepository(repository)

          this.updatePushPullFetchProgress(repository, {
            kind: 'generic',
            title: refreshTitle,
            description: 'Fast-forwarding branches',
            value: refreshStartProgress + refreshWeight * 0.5,
          })

          await this.fastForwardBranches(repository)
        } finally {
          this.updatePushPullFetchProgress(repository, null)
        }
      }
    })
  }

  private async fastForwardBranches(repository: Repository) {
    const state = this.repositoryStateCache.get(repository)
    const branches = state.branchesState.allBranches

    const tip = state.branchesState.tip
    const currentBranchName =
      tip.kind === TipState.Valid ? tip.branch.name : null

    let eligibleBranches = branches.filter(b =>
      eligibleForFastForward(b, currentBranchName)
    )

    if (eligibleBranches.length >= FastForwardBranchesThreshold) {
      log.info(
        `skipping fast-forward for all branches as there are ${
          eligibleBranches.length
        } local branches - this will run again when there are less than ${FastForwardBranchesThreshold} local branches tracking remotes`
      )

      const defaultBranch = state.branchesState.defaultBranch
      eligibleBranches =
        defaultBranch != null &&
        eligibleForFastForward(defaultBranch, currentBranchName)
          ? [defaultBranch]
          : []
    }

    for (const branch of eligibleBranches) {
      const aheadBehind = await getBranchAheadBehind(repository, branch)
      if (!aheadBehind) {
        continue
      }

      const { ahead, behind } = aheadBehind
      // Only perform the fast forward if the branch is behind it's upstream
      // branch and has no local commits.
      if (ahead === 0 && behind > 0) {
        // At this point we're guaranteed this is non-null since we've filtered
        // out any branches will null upstreams above when creating
        // `eligibleBranches`.
        const upstreamRef = branch.upstream!
        const localRef = formatAsLocalRef(branch.name)
        await updateRef(
          repository,
          localRef,
          branch.tip.sha,
          upstreamRef,
          'pull: Fast-forward'
        )
      }
    }
  }

  /** This shouldn't be called directly. See `Dispatcher`. */
  public async _publishRepository(
    repository: Repository,
    name: string,
    description: string,
    private_: boolean,
    account: Account,
    org: IAPIOrganization | null
  ): Promise<Repository> {
    const api = API.fromAccount(account)
    const apiRepository = await api.createRepository(
      org,
      name,
      description,
      private_
    )

    const gitStore = this.gitStoreCache.get(repository)
    await gitStore.performFailableOperation(() =>
      addRemote(repository, 'origin', apiRepository.clone_url)
    )
    await gitStore.loadRemotes()

    // skip pushing if the current branch is a detached HEAD or the repository
    // is unborn
    if (gitStore.tip.kind === TipState.Valid) {
      await this.performPush(repository, account)
    }

    return this.repositoryWithRefreshedGitHubRepository(repository)
  }

  private getAccountForRemoteURL(remote: string): IGitAccount | null {
    const gitHubRepository = matchGitHubRepository(this.accounts, remote)
    if (gitHubRepository) {
      const account = getAccountForEndpoint(
        this.accounts,
        gitHubRepository.endpoint
      )
      if (account) {
        const hasValidToken =
          account.token.length > 0 ? 'has token' : 'empty token'
        log.info(
          `[AppStore.getAccountForRemoteURL] account found for remote: ${remote} - ${
            account.login
          } (${hasValidToken})`
        )
        return account
      }
    }

    const hostname = getGenericHostname(remote)
    const username = getGenericUsername(hostname)
    if (username != null) {
      log.info(
        `[AppStore.getAccountForRemoteURL] found generic credentials for '${hostname}' and '${username}'`
      )
      return { login: username, endpoint: hostname }
    }

    log.info(
      `[AppStore.getAccountForRemoteURL] no generic credentials found for '${remote}'`
    )

    return null
  }

  /** This shouldn't be called directly. See `Dispatcher`. */
  public _clone(
    url: string,
    path: string,
    options?: { branch?: string }
  ): {
    promise: Promise<boolean>
    repository: CloningRepository
  } {
    const account = this.getAccountForRemoteURL(url)
    const promise = this.cloningRepositoriesStore.clone(url, path, {
      ...options,
      account,
    })
    const repository = this.cloningRepositoriesStore.repositories.find(
      r => r.url === url && r.path === path
    )!

    promise.then(success => {
      if (success) {
        this.statsStore.recordCloneRepository()
      }
    })

    return { promise, repository }
  }

  public _removeCloningRepository(repository: CloningRepository) {
    this.cloningRepositoriesStore.remove(repository)
  }

  public async _discardChanges(
    repository: Repository,
    files: ReadonlyArray<WorkingDirectoryFileChange>
  ) {
    const gitStore = this.gitStoreCache.get(repository)
    await gitStore.discardChanges(files)

    return this._refreshRepository(repository)
  }

  public async _undoCommit(
    repository: Repository,
    commit: Commit
  ): Promise<void> {
    const gitStore = this.gitStoreCache.get(repository)

    await gitStore.undoCommit(commit)

    const { commitSelection } = this.repositoryStateCache.get(repository)

    if (commitSelection.sha === commit.sha) {
      this.clearSelectedCommit(repository)
    }

    return this._refreshRepository(repository)
  }

  /**
   * Fetch a specific refspec for the repository.
   *
   * As this action is required to complete when viewing a Pull Request from
   * a fork, it does not opt-in to checks that prevent multiple concurrent
   * network actions. This might require some rework in the future to chain
   * these actions.
   *
   */
  public async _fetchRefspec(
    repository: Repository,
    refspec: string
  ): Promise<void> {
    return this.withAuthenticatingUser(
      repository,
      async (repository, account) => {
        const gitStore = this.gitStoreCache.get(repository)
        await gitStore.fetchRefspec(account, refspec)

        return this._refreshRepository(repository)
      }
    )
  }

  /**
   * Fetch all relevant remotes in the the repository.
   *
   * See gitStore.fetch for more details.
   *
   * Note that this method will not perform the fetch of the specified remote
   * if _any_ fetches or pulls are currently in-progress.
   */
  public _fetch(repository: Repository, fetchType: FetchType): Promise<void> {
    return this.withAuthenticatingUser(repository, (repository, account) => {
      return this.performFetch(repository, account, fetchType)
    })
  }

  /**
   * Fetch a particular remote in a repository.
   *
   * Note that this method will not perform the fetch of the specified remote
   * if _any_ fetches or pulls are currently in-progress.
   */
  private _fetchRemote(
    repository: Repository,
    remote: IRemote,
    fetchType: FetchType
  ): Promise<void> {
    return this.withAuthenticatingUser(repository, (repository, account) => {
      return this.performFetch(repository, account, fetchType, [remote])
    })
  }

  /**
   * Fetch all relevant remotes or one or more given remotes in the repository.
   *
   * @param remotes Optional, one or more remotes to fetch if undefined all
   *                relevant remotes will be fetched. See gitStore.fetch for
   *                more detail on what constitutes a relevant remote.
   */
  private async performFetch(
    repository: Repository,
    account: IGitAccount | null,
    fetchType: FetchType,
    remotes?: IRemote[]
  ): Promise<void> {
    await this.withPushPullFetch(repository, async () => {
      const gitStore = this.gitStoreCache.get(repository)

      try {
        const fetchWeight = 0.9
        const refreshWeight = 0.1
        const isBackgroundTask = fetchType === FetchType.BackgroundTask

        const progressCallback = (progress: IFetchProgress) => {
          this.updatePushPullFetchProgress(repository, {
            ...progress,
            value: progress.value * fetchWeight,
          })
        }

        if (remotes === undefined) {
          await gitStore.fetch(account, isBackgroundTask, progressCallback)
        } else {
          await gitStore.fetchRemotes(
            account,
            remotes,
            isBackgroundTask,
            progressCallback
          )
        }

        const refreshTitle = __DARWIN__
          ? 'Refreshing Repository'
          : 'Refreshing repository'

        this.updatePushPullFetchProgress(repository, {
          kind: 'generic',
          title: refreshTitle,
          value: fetchWeight,
        })

        await this._refreshRepository(repository)

        this.updatePushPullFetchProgress(repository, {
          kind: 'generic',
          title: refreshTitle,
          description: 'Fast-forwarding branches',
          value: fetchWeight + refreshWeight * 0.5,
        })

        await this.fastForwardBranches(repository)
      } finally {
        this.updatePushPullFetchProgress(repository, null)

        if (fetchType === FetchType.UserInitiatedTask) {
          this._refreshPullRequests(repository)
          if (repository.gitHubRepository != null) {
            this._refreshIssues(repository.gitHubRepository)
          }
        }
      }
    })
  }

  public _endWelcomeFlow(): Promise<void> {
    this.showWelcomeFlow = false
    this.emitUpdate()

    markWelcomeFlowComplete()

    this.statsStore.recordWelcomeWizardTerminated()

    return Promise.resolve()
  }

  public _setCommitMessageFocus(focus: boolean) {
    if (this.focusCommitMessage !== focus) {
      this.focusCommitMessage = focus
      this.emitUpdate()
    }
  }

  public _setSidebarWidth(width: number): Promise<void> {
    this.sidebarWidth = width
    setNumber(sidebarWidthConfigKey, width)
    this.emitUpdate()

    return Promise.resolve()
  }

  public _resetSidebarWidth(): Promise<void> {
    this.sidebarWidth = defaultSidebarWidth
    localStorage.removeItem(sidebarWidthConfigKey)
    this.emitUpdate()

    return Promise.resolve()
  }

  public _setCommitSummaryWidth(width: number): Promise<void> {
    this.commitSummaryWidth = width
    setNumber(commitSummaryWidthConfigKey, width)
    this.emitUpdate()

    return Promise.resolve()
  }

  public _resetCommitSummaryWidth(): Promise<void> {
    this.commitSummaryWidth = defaultCommitSummaryWidth
    localStorage.removeItem(commitSummaryWidthConfigKey)
    this.emitUpdate()

    return Promise.resolve()
  }

  public _setCommitMessage(
    repository: Repository,
    message: ICommitMessage
  ): Promise<void> {
    const gitStore = this.gitStoreCache.get(repository)
    return gitStore.setCommitMessage(message)
  }

  /**
   * Set the global application menu.
   *
   * This is called in response to the main process emitting an event signalling
   * that the application menu has changed in some way like an item being
   * added/removed or an item having its visibility toggled.
   *
   * This method should not be called by the renderer in any other circumstance
   * than as a directly result of the main-process event.
   *
   */
  private setAppMenu(menu: IMenu): Promise<void> {
    if (this.appMenu) {
      this.appMenu = this.appMenu.withMenu(menu)
    } else {
      this.appMenu = AppMenu.fromMenu(menu)
    }

    this.emitUpdate()
    return Promise.resolve()
  }

  public _setAppMenuState(
    update: (appMenu: AppMenu) => AppMenu
  ): Promise<void> {
    if (this.appMenu) {
      this.appMenu = update(this.appMenu)
      this.emitUpdate()
    }
    return Promise.resolve()
  }

  public _setAccessKeyHighlightState(highlight: boolean): Promise<void> {
    if (this.highlightAccessKeys !== highlight) {
      this.highlightAccessKeys = highlight
      this.emitUpdate()
    }

    return Promise.resolve()
  }

  public async _mergeBranch(
    repository: Repository,
    branch: string,
    mergeStatus: MergeResult | null
  ): Promise<void> {
    const gitStore = this.gitStoreCache.get(repository)

    if (mergeStatus !== null) {
      if (mergeStatus.kind === ComputedAction.Clean) {
        this.statsStore.recordMergeHintSuccessAndUserProceeded()
      } else if (mergeStatus.kind === ComputedAction.Conflicts) {
        this.statsStore.recordUserProceededAfterConflictWarning()
      } else if (mergeStatus.kind === ComputedAction.Loading) {
        this.statsStore.recordUserProceededWhileLoading()
      }
    }

    const mergeSuccessful = await gitStore.merge(branch)
    const { tip } = gitStore

    if (mergeSuccessful && tip.kind === TipState.Valid) {
      this._setBanner({
        type: BannerType.SuccessfulMerge,
        ourBranch: tip.branch.name,
        theirBranch: branch,
      })
    }

    return this._refreshRepository(repository)
  }

  /** This shouldn't be called directly. See `Dispatcher`. */
  public async _setRebaseProgressFromState(repository: Repository) {
    const snapshot = await getRebaseSnapshot(repository)
    if (snapshot === null) {
      return
    }

    const { progress, commits } = snapshot

    this.repositoryStateCache.updateRebaseState(repository, () => {
      return {
        progress,
        commits,
      }
    })
  }

  /** This shouldn't be called directly. See `Dispatcher`. */
  public _initializeRebaseProgress(
    repository: Repository,
    commits: ReadonlyArray<CommitOneLine>
  ) {
    this.repositoryStateCache.updateRebaseState(repository, () => {
      const hasCommits = commits.length > 0
      const firstCommitSummary = hasCommits ? commits[0].summary : null

      return {
        progress: {
          value: formatRebaseValue(0),
          rebasedCommitCount: 0,
          currentCommitSummary: firstCommitSummary,
          totalCommitCount: commits.length,
        },
        commits,
      }
    })

    this.emitUpdate()
  }

  /** This shouldn't be called directly. See `Dispatcher`. */
  public _setConflictsResolved(repository: Repository) {
    // an update is not emitted here because there is no need
    // to trigger a re-render at this point

    this.repositoryStateCache.updateRebaseState(repository, () => ({
      userHasResolvedConflicts: true,
    }))
  }

  /** This shouldn't be called directly. See `Dispatcher`. */
  public async _setRebaseFlowStep(
    repository: Repository,
    step: RebaseFlowStep
  ): Promise<void> {
    this.repositoryStateCache.updateRebaseState(repository, () => ({
      step,
    }))

    this.emitUpdate()

    if (step.kind === RebaseStep.ShowProgress && step.rebaseAction !== null) {
      // this timeout is intended to defer the action from running immediately
      // after the progress UI is shown, to better show that rebase is
      // progressing rather than suddenly appearing and disappearing again
      await timeout(500)
      await step.rebaseAction()
    }
  }

  /** This shouldn't be called directly. See `Dispatcher`. */
  public _endRebaseFlow(repository: Repository) {
    this.repositoryStateCache.updateRebaseState(repository, () => ({
      step: null,
      progress: null,
      commits: null,
      preview: null,
      userHasResolvedConflicts: false,
    }))

    this.emitUpdate()
  }

  /** This shouldn't be called directly. See `Dispatcher`. */
  public async _rebase(
    repository: Repository,
    baseBranch: Branch,
    targetBranch: Branch
  ): Promise<RebaseResult> {
    const progressCallback = (progress: IRebaseProgress) => {
      this.repositoryStateCache.updateRebaseState(repository, () => ({
        progress,
      }))

      this.emitUpdate()
    }

    const gitStore = this.gitStoreCache.get(repository)
    const result = await gitStore.performFailableOperation(() =>
      rebase(repository, baseBranch, targetBranch, progressCallback)
    )

    return result || RebaseResult.Error
  }

  /** This shouldn't be called directly. See `Dispatcher`. */
  public async _abortRebase(repository: Repository) {
    const gitStore = this.gitStoreCache.get(repository)
    return await gitStore.performFailableOperation(() =>
      abortRebase(repository)
    )
  }

  /** This shouldn't be called directly. See `Dispatcher`. */
  public async _continueRebase(
    repository: Repository,
    workingDirectory: WorkingDirectoryStatus,
    manualResolutions: ReadonlyMap<string, ManualConflictResolution>
  ): Promise<RebaseResult> {
    const progressCallback = (progress: IRebaseProgress) => {
      this.repositoryStateCache.updateRebaseState(repository, () => ({
        progress,
      }))

      this.emitUpdate()
    }

    const gitStore = this.gitStoreCache.get(repository)
    const result = await gitStore.performFailableOperation(() =>
      continueRebase(
        repository,
        workingDirectory.files,
        manualResolutions,
        progressCallback
      )
    )

    return result || RebaseResult.Error
  }

  /** This shouldn't be called directly. See `Dispatcher`. */
  public async _abortMerge(repository: Repository): Promise<void> {
    const gitStore = this.gitStoreCache.get(repository)
    return await gitStore.performFailableOperation(() => abortMerge(repository))
  }

  /** This shouldn't be called directly. See `Dispatcher`.
   *  This method only used in the Merge Conflicts dialog flow,
   *  not committing a conflicted merge via the "Changes" pane.
   */
  public async _finishConflictedMerge(
    repository: Repository,
    workingDirectory: WorkingDirectoryStatus,
    manualResolutions: Map<string, ManualConflictResolutionKind>
  ): Promise<string | undefined> {
    /**
     *  The assumption made here is that all other files that were part of this merge
     *  have already been staged by git automatically (or manually by the user via CLI).
     *  When the user executes a merge and there are conflicts,
     *  git stages all files that are part of the merge that _don't_ have conflicts
     *  This means that we only need to stage the conflicted files
     *  (whether they are manual or markered) to get all changes related to
     *  this merge staged. This also means that any uncommitted changes in the index
     *  that were in place before the merge was started will _not_ be included, unless
     *  the user stages them manually via CLI.
     *
     *  Its also worth noting this method only used in the Merge Conflicts dialog flow, not committing a conflicted merge via the "Changes" pane.
     *
     *  *TLDR we only stage conflicts here because git will have already staged the rest of the changes related to this merge.*
     */
    const conflictedFiles = workingDirectory.files.filter(f => {
      return f.status.kind === AppFileStatusKind.Conflicted
    })
    const gitStore = this.gitStoreCache.get(repository)
    return await gitStore.performFailableOperation(() =>
      createMergeCommit(repository, conflictedFiles, manualResolutions)
    )
  }

  /** This shouldn't be called directly. See `Dispatcher`. */
  public _setRemoteURL(
    repository: Repository,
    name: string,
    url: string
  ): Promise<void> {
    const gitStore = this.gitStoreCache.get(repository)
    return gitStore.setRemoteURL(name, url)
  }

  /** This shouldn't be called directly. See `Dispatcher`. */
  public async _openShell(path: string) {
    this.statsStore.recordOpenShell()

    try {
      const match = await findShellOrDefault(this.selectedShell)
      await launchShell(match, path, error => this._pushError(error))
    } catch (error) {
      this.emitError(error)
    }
  }

  /** Takes a URL and opens it using the system default application */
  public _openInBrowser(url: string): Promise<boolean> {
    return shell.openExternal(url)
  }

  /** Open a path to a repository or file using the user's configured editor */
  public async _openInExternalEditor(fullPath: string): Promise<void> {
    const { selectedExternalEditor } = this.getState()

    try {
      const match = await findEditorOrDefault(selectedExternalEditor)
      if (match === null) {
        this.emitError(
          new ExternalEditorError(
            'No suitable editors installed for GitHub Desktop to launch. Install Atom for your platform and restart GitHub Desktop to try again.',
            { suggestAtom: true }
          )
        )
        return
      }

      await launchExternalEditor(fullPath, match)
    } catch (error) {
      this.emitError(error)
    }
  }

  /** This shouldn't be called directly. See `Dispatcher`. */
  public async _saveGitIgnore(
    repository: Repository,
    text: string
  ): Promise<void> {
    await saveGitIgnore(repository, text)
    return this._refreshRepository(repository)
  }

  /** Has the user opted out of stats reporting? */
  public getStatsOptOut(): boolean {
    return this.statsStore.getOptOut()
  }

  /** Set whether the user has opted out of stats reporting. */
  public async setStatsOptOut(
    optOut: boolean,
    userViewedPrompt: boolean
  ): Promise<void> {
    await this.statsStore.setOptOut(optOut, userViewedPrompt)

    this.emitUpdate()
  }

  public markUsageStatsNoteSeen() {
    markUsageStatsNoteSeen()
  }

  public _setConfirmRepositoryRemovalSetting(
    confirmRepoRemoval: boolean
  ): Promise<void> {
    this.askForConfirmationOnRepositoryRemoval = confirmRepoRemoval
    setBoolean(confirmRepoRemovalKey, confirmRepoRemoval)

    this.updateMenuLabelsForSelectedRepository()

    this.emitUpdate()

    return Promise.resolve()
  }

  public _setConfirmDiscardChangesSetting(value: boolean): Promise<void> {
    this.confirmDiscardChanges = value

    setBoolean(confirmDiscardChangesKey, value)
    this.emitUpdate()

    return Promise.resolve()
  }

  public _setConfirmForcePushSetting(value: boolean): Promise<void> {
    this.askForConfirmationOnForcePush = value
    setBoolean(confirmForcePushKey, value)

    this.updateMenuLabelsForSelectedRepository()

    this.emitUpdate()

    return Promise.resolve()
  }

  public _setExternalEditor(selectedEditor: ExternalEditor): Promise<void> {
    this.selectedExternalEditor = selectedEditor
    localStorage.setItem(externalEditorKey, selectedEditor)
    this.emitUpdate()

    this.updateMenuLabelsForSelectedRepository()

    return Promise.resolve()
  }

  public _setShell(shell: Shell): Promise<void> {
    this.selectedShell = shell
    localStorage.setItem(shellKey, shell)
    this.emitUpdate()

    this.updateMenuLabelsForSelectedRepository()

    return Promise.resolve()
  }

  public _changeImageDiffType(type: ImageDiffType): Promise<void> {
    this.imageDiffType = type
    localStorage.setItem(imageDiffTypeKey, JSON.stringify(this.imageDiffType))
    this.emitUpdate()

    return Promise.resolve()
  }

  public _setUpdateBannerVisibility(visibility: boolean) {
    this.isUpdateAvailableBannerVisible = visibility

    this.emitUpdate()
  }

  public _setBanner(state: Banner) {
    this.currentBanner = state
    this.emitUpdate()
  }

  /** This shouldn't be called directly. See `Dispatcher`. */
  public _clearBanner(bannerType?: BannerType) {
    const { currentBanner } = this
    if (currentBanner === null) {
      return
    }

    if (bannerType !== undefined && currentBanner.type !== bannerType) {
      return
    }

    this.currentBanner = null
    this.emitUpdate()
  }

  public _setDivergingBranchBannerVisibility(
    repository: Repository,
    visible: boolean
  ) {
    const state = this.repositoryStateCache.get(repository)
    const { compareState } = state

    if (compareState.isDivergingBranchBannerVisible !== visible) {
      this.repositoryStateCache.updateCompareState(repository, () => ({
        isDivergingBranchBannerVisible: visible,
      }))

      if (visible) {
        this.statsStore.recordDivergingBranchBannerDisplayed()
      }

      this.emitUpdate()
    }
  }
  private async updateStashEntryCountMetric(repository: Repository) {
    const lastStashEntryCheck = await this.repositoriesStore.getLastStashCheckDate(
      repository
    )
    const dateNow = moment()
    const threshold = dateNow.subtract(24, 'hours')
    if (lastStashEntryCheck == null || threshold.isAfter(lastStashEntryCheck)) {
      // `lastStashEntryCheck` being equal to null means we've never checked for
      // the given repo

      try {
        const stashSize = await getStashSize(repository)
        this.statsStore.addStashEntriesCreatedOutsideDesktop(stashSize)
      } finally {
        await this.repositoriesStore.updateLastStashCheckDate(repository)
      }
    }
  }

  public _reportStats() {
    // ensure the user has seen and acknowledged the current usage stats setting
    if (!this.showWelcomeFlow && !hasSeenUsageStatsNote()) {
      this._showPopup({ type: PopupType.UsageReportingChanges })
      return Promise.resolve()
    }

    return this.statsStore.reportStats(this.accounts, this.repositories)
  }

  public _recordLaunchStats(stats: ILaunchStats): Promise<void> {
    return this.statsStore.recordLaunchStats(stats)
  }

  public async _appendIgnoreRule(
    repository: Repository,
    pattern: string | string[]
  ): Promise<void> {
    await appendIgnoreRule(repository, pattern)
    return this._refreshRepository(repository)
  }

  public _resetSignInState(): Promise<void> {
    this.signInStore.reset()
    return Promise.resolve()
  }

  public _beginDotComSignIn(): Promise<void> {
    this.signInStore.beginDotComSignIn()
    return Promise.resolve()
  }

  public _beginEnterpriseSignIn(): Promise<void> {
    this.signInStore.beginEnterpriseSignIn()
    return Promise.resolve()
  }

  public _setSignInEndpoint(url: string): Promise<void> {
    return this.signInStore.setEndpoint(url)
  }

  public _setSignInCredentials(
    username: string,
    password: string
  ): Promise<void> {
    return this.signInStore.authenticateWithBasicAuth(username, password)
  }

  public _requestBrowserAuthentication(): Promise<void> {
    return this.signInStore.authenticateWithBrowser()
  }

  public _setSignInOTP(otp: string): Promise<void> {
    return this.signInStore.setTwoFactorOTP(otp)
  }

  public async _setAppFocusState(isFocused: boolean): Promise<void> {
    if (this.appIsFocused !== isFocused) {
      this.appIsFocused = isFocused
      this.emitUpdate()
    }
  }

  /**
   * Start an Open in Desktop flow. This will return a new promise which will
   * resolve when `_completeOpenInDesktop` is called.
   */
  public _startOpenInDesktop(fn: () => void): Promise<Repository | null> {
    // tslint:disable-next-line:promise-must-complete
    const p = new Promise<Repository | null>(
      resolve => (this.resolveOpenInDesktop = resolve)
    )
    fn()
    return p
  }

  /**
   * Complete any active Open in Desktop flow with the repository returned by
   * the given function.
   */
  public async _completeOpenInDesktop(
    fn: () => Promise<Repository | null>
  ): Promise<Repository | null> {
    const resolve = this.resolveOpenInDesktop
    this.resolveOpenInDesktop = null

    const result = await fn()
    if (resolve) {
      resolve(result)
    }

    return result
  }

  public _updateRepositoryPath(
    repository: Repository,
    path: string
  ): Promise<Repository> {
    return this.repositoriesStore.updateRepositoryPath(repository, path)
  }

  public _removeAccount(account: Account): Promise<void> {
    log.info(
      `[AppStore] removing account ${account.login} (${
        account.name
      }) from store`
    )
    return this.accountsStore.removeAccount(account)
  }

  public async _addAccount(account: Account): Promise<void> {
    log.info(
      `[AppStore] adding account ${account.login} (${account.name}) to store`
    )
    await this.accountsStore.addAccount(account)
    const selectedState = this.getState().selectedState

    if (selectedState && selectedState.type === SelectionType.Repository) {
      // ensuring we have the latest set of accounts here, rather than waiting
      // and doing stuff when the account store emits an update and we refresh
      // the accounts field
      const accounts = await this.accountsStore.getAll()
      const repoState = selectedState.state
      const commits = repoState.commitLookup.values()
      this.loadAndCacheUsers(selectedState.repository, accounts, commits)
    }

    // If we're in the welcome flow and a user signs in we want to trigger
    // a refresh of the repositories available for cloning straight away
    // in order to have the list of repositories ready for them when they
    // get to the blankslate.
    if (this.showWelcomeFlow) {
      this.apiRepositoriesStore.loadRepositories(account)
    }
  }

  private loadAndCacheUsers(
    repository: Repository,
    accounts: ReadonlyArray<Account>,
    commits: Iterable<Commit>
  ) {
    for (const commit of commits) {
      this.gitHubUserStore._loadAndCacheUser(
        accounts,
        repository,
        commit.sha,
        commit.author.email
      )
    }
  }

  public _updateRepositoryMissing(
    repository: Repository,
    missing: boolean
  ): Promise<Repository> {
    return this.repositoriesStore.updateRepositoryMissing(repository, missing)
  }

  public async _addRepositories(
    paths: ReadonlyArray<string>
  ): Promise<ReadonlyArray<Repository>> {
    const addedRepositories = new Array<Repository>()
    const lfsRepositories = new Array<Repository>()
    for (const path of paths) {
      const validatedPath = await validatedRepositoryPath(path)
      if (validatedPath) {
        log.info(`[AppStore] adding repository at ${validatedPath} to store`)

        const addedRepo = await this.repositoriesStore.addRepository(
          validatedPath
        )

        // initialize the remotes for this new repository to ensure it can fetch
        // it's GitHub-related details using the GitHub API (if applicable)
        const gitStore = this.gitStoreCache.get(addedRepo)
        await gitStore.loadRemotes()

        const [refreshedRepo, usingLFS] = await Promise.all([
          this.repositoryWithRefreshedGitHubRepository(addedRepo),
          this.isUsingLFS(addedRepo),
        ])
        addedRepositories.push(refreshedRepo)

        if (usingLFS) {
          lfsRepositories.push(refreshedRepo)
        }
      } else {
        const error = new Error(`${path} isn't a git repository.`)
        this.emitError(error)
      }
    }

    if (lfsRepositories.length > 0) {
      this._showPopup({
        type: PopupType.InitializeLFS,
        repositories: lfsRepositories,
      })
    }

    return addedRepositories
  }

  public async _removeRepositories(
    repositories: ReadonlyArray<Repository | CloningRepository>
  ): Promise<void> {
    const localRepositories = repositories.filter(
      r => r instanceof Repository
    ) as ReadonlyArray<Repository>
    const cloningRepositories = repositories.filter(
      r => r instanceof CloningRepository
    ) as ReadonlyArray<CloningRepository>
    cloningRepositories.forEach(r => {
      this._removeCloningRepository(r)
    })

    const repositoryIDs = localRepositories.map(r => r.id)
    for (const id of repositoryIDs) {
      await this.repositoriesStore.removeRepository(id)
    }

    const allRepositories = await this.repositoriesStore.getAll()
    if (allRepositories.length === 0) {
      this._closeFoldout(FoldoutType.Repository)
    } else {
      this._showFoldout({ type: FoldoutType.Repository })
    }
  }

  public async _cloneAgain(url: string, path: string): Promise<void> {
    const { promise, repository } = this._clone(url, path)
    await this._selectRepository(repository)
    const success = await promise
    if (!success) {
      return
    }

    const repositories = this.repositories
    const found = repositories.find(r => r.path === path)

    if (found) {
      const updatedRepository = await this._updateRepositoryMissing(
        found,
        false
      )
      await this._selectRepository(updatedRepository)
    }
  }

  private async withAuthenticatingUser<T>(
    repository: Repository,
    fn: (repository: Repository, account: IGitAccount | null) => Promise<T>
  ): Promise<T> {
    let updatedRepository = repository
    let account: IGitAccount | null = getAccountForRepository(
      this.accounts,
      updatedRepository
    )

    // If we don't have a user association, it might be because we haven't yet
    // tried to associate the repository with a GitHub repository, or that
    // association is out of date. So try again before we bail on providing an
    // authenticating user.
    if (!account) {
      updatedRepository = await this.repositoryWithRefreshedGitHubRepository(
        repository
      )
      account = getAccountForRepository(this.accounts, updatedRepository)
    }

    if (!account) {
      const gitStore = this.gitStoreCache.get(repository)
      const remote = gitStore.currentRemote
      if (remote) {
        const hostname = getGenericHostname(remote.url)
        const username = getGenericUsername(hostname)
        if (username != null) {
          account = { login: username, endpoint: hostname }
        }
      }
    }

    if (account instanceof Account) {
      const hasValidToken =
        account.token.length > 0 ? 'has token' : 'empty token'
      log.info(
        `[AppStore.withAuthenticatingUser] account found for repository: ${
          repository.name
        } - ${account.login} (${hasValidToken})`
      )
    }

    return fn(updatedRepository, account)
  }

  private updateRevertProgress(
    repository: Repository,
    progress: IRevertProgress | null
  ) {
    this.repositoryStateCache.update(repository, () => ({
      revertProgress: progress,
    }))

    if (this.selectedRepository === repository) {
      this.emitUpdate()
    }
  }

  /** This shouldn't be called directly. See `Dispatcher`. */
  public async _revertCommit(
    repository: Repository,
    commit: Commit
  ): Promise<void> {
    return this.withAuthenticatingUser(repository, async (repo, account) => {
      const gitStore = this.gitStoreCache.get(repo)

      await gitStore.revertCommit(repo, commit, account, progress => {
        this.updateRevertProgress(repo, progress)
      })

      this.updateRevertProgress(repo, null)
      await this._refreshRepository(repository)
    })
  }

  public async promptForGenericGitAuthentication(
    repository: Repository | CloningRepository,
    retryAction: RetryAction
  ): Promise<void> {
    let url
    if (repository instanceof Repository) {
      const gitStore = this.gitStoreCache.get(repository)
      const remote = gitStore.currentRemote
      if (!remote) {
        return
      }

      url = remote.url
    } else {
      url = repository.url
    }

    const hostname = getGenericHostname(url)
    return this._showPopup({
      type: PopupType.GenericGitAuthentication,
      hostname,
      retryAction,
    })
  }

  public async _installGlobalLFSFilters(force: boolean): Promise<void> {
    try {
      await installGlobalLFSFilters(force)
    } catch (error) {
      this.emitError(error)
    }
  }

  private async isUsingLFS(repository: Repository): Promise<boolean> {
    try {
      return await isUsingLFS(repository)
    } catch (error) {
      return false
    }
  }

  public async _installLFSHooks(
    repositories: ReadonlyArray<Repository>
  ): Promise<void> {
    for (const repo of repositories) {
      try {
        // At this point we've asked the user if we should install them, so
        // force installation.
        await installLFSHooks(repo, true)
      } catch (error) {
        this.emitError(error)
      }
    }
  }

  public _changeCloneRepositoriesTab(tab: CloneRepositoryTab): Promise<void> {
    this.selectedCloneRepositoryTab = tab

    this.emitUpdate()

    return Promise.resolve()
  }

  /**
   * Request a refresh of the list of repositories that
   * the provided account has explicit permissions to access.
   * See ApiRepositoriesStore for more details.
   */
  public _refreshApiRepositories(account: Account) {
    return this.apiRepositoriesStore.loadRepositories(account)
  }

  public _openMergeTool(repository: Repository, path: string): Promise<void> {
    const gitStore = this.gitStoreCache.get(repository)
    return gitStore.openMergeTool(path)
  }

  public _changeBranchesTab(tab: BranchesTab): Promise<void> {
    this.selectedBranchesTab = tab

    this.emitUpdate()

    return Promise.resolve()
  }

  public async _createPullRequest(repository: Repository): Promise<void> {
    const gitHubRepository = repository.gitHubRepository
    if (!gitHubRepository) {
      return
    }

    const state = this.repositoryStateCache.get(repository)
    const tip = state.branchesState.tip

    if (tip.kind !== TipState.Valid) {
      return
    }

    const branch = tip.branch
    const aheadBehind = state.aheadBehind

    if (aheadBehind == null) {
      this._showPopup({
        type: PopupType.PushBranchCommits,
        repository,
        branch,
      })
    } else if (aheadBehind.ahead > 0) {
      this._showPopup({
        type: PopupType.PushBranchCommits,
        repository,
        branch,
        unPushedCommits: aheadBehind.ahead,
      })
    } else {
      await this._openCreatePullRequestInBrowser(repository, branch)
    }
  }

  public async _showPullRequest(repository: Repository): Promise<void> {
    const gitHubRepository = repository.gitHubRepository

    if (!gitHubRepository) {
      return
    }

    const state = this.repositoryStateCache.get(repository)
    const currentPullRequest = state.branchesState.currentPullRequest

    if (!currentPullRequest) {
      return
    }

    const baseURL = `${gitHubRepository.htmlURL}/pull/${
      currentPullRequest.pullRequestNumber
    }`

    await this._openInBrowser(baseURL)
  }

  private async loadPullRequests(
    repository: Repository,
    loader: (account: Account) => void
  ) {
    const gitHubRepository = repository.gitHubRepository

    if (gitHubRepository == null) {
      return
    }

    const account = getAccountForEndpoint(
      this.accounts,
      gitHubRepository.endpoint
    )

    if (account == null) {
      return
    }

    await loader(account)
  }

  public async _refreshPullRequests(repository: Repository): Promise<void> {
    return this.loadPullRequests(repository, async account => {
      await this.pullRequestStore.fetchAndCachePullRequests(repository, account)
      this.updateMenuLabelsForSelectedRepository()
    })
  }

  private async onPullRequestStoreUpdated(gitHubRepository: GitHubRepository) {
    const promiseForPRs = this.pullRequestStore.fetchPullRequestsFromCache(
      gitHubRepository
    )
    const isLoading = this.pullRequestStore.isFetchingPullRequests(
      gitHubRepository
    )

    const repository = this.repositories.find(
      r =>
        !!r.gitHubRepository &&
        r.gitHubRepository.dbID === gitHubRepository.dbID
    )
    if (!repository) {
      return
    }

    const prs = await promiseForPRs
    this.repositoryStateCache.updateBranchesState(repository, () => {
      return {
        openPullRequests: prs,
        isLoadingPullRequests: isLoading,
      }
    })

    this._updateCurrentPullRequest(repository)
    this.emitUpdate()
  }

  private findAssociatedPullRequest(
    branch: Branch,
    pullRequests: ReadonlyArray<PullRequest>,
    gitHubRepository: GitHubRepository,
    remote: IRemote
  ): PullRequest | null {
    const upstream = branch.upstreamWithoutRemote

    if (upstream == null) {
      return null
    }

    const pr =
      pullRequests.find(
        pr =>
          pr.head.ref === upstream &&
          pr.head.gitHubRepository != null &&
          repositoryMatchesRemote(pr.head.gitHubRepository, remote)
      ) || null

    return pr
  }

  private _updateCurrentPullRequest(repository: Repository) {
    const gitHubRepository = repository.gitHubRepository

    if (!gitHubRepository) {
      return
    }

    this.repositoryStateCache.updateBranchesState(repository, state => {
      let currentPullRequest: PullRequest | null = null

      const { remote } = this.repositoryStateCache.get(repository)

      if (state.tip.kind === TipState.Valid && remote) {
        currentPullRequest = this.findAssociatedPullRequest(
          state.tip.branch,
          state.openPullRequests,
          gitHubRepository,
          remote
        )
      }

      return {
        currentPullRequest,
      }
    })

    this.emitUpdate()
  }

  public async _openCreatePullRequestInBrowser(
    repository: Repository,
    branch: Branch
  ): Promise<void> {
    const gitHubRepository = repository.gitHubRepository
    if (!gitHubRepository) {
      return
    }

    const urlEncodedBranchName = escape(branch.nameWithoutRemote)
    const baseURL = `${
      gitHubRepository.htmlURL
    }/pull/new/${urlEncodedBranchName}`

    await this._openInBrowser(baseURL)
  }

  public async _updateExistingUpstreamRemote(
    repository: Repository
  ): Promise<void> {
    const gitStore = this.gitStoreCache.get(repository)
    await gitStore.updateExistingUpstreamRemote()

    return this._refreshRepository(repository)
  }

  private getIgnoreExistingUpstreamRemoteKey(repository: Repository): string {
    return `repository/${repository.id}/ignoreExistingUpstreamRemote`
  }

  public _ignoreExistingUpstreamRemote(repository: Repository): Promise<void> {
    const key = this.getIgnoreExistingUpstreamRemoteKey(repository)
    setBoolean(key, true)

    return Promise.resolve()
  }

  private getIgnoreExistingUpstreamRemote(
    repository: Repository
  ): Promise<boolean> {
    const key = this.getIgnoreExistingUpstreamRemoteKey(repository)
    return Promise.resolve(getBoolean(key, false))
  }

  private async addUpstreamRemoteIfNeeded(repository: Repository) {
    const gitStore = this.gitStoreCache.get(repository)
    const ignored = await this.getIgnoreExistingUpstreamRemote(repository)
    if (ignored) {
      return
    }

    return gitStore.addUpstreamRemoteIfNeeded()
  }

  public async _checkoutPullRequest(
    repository: Repository,
    pullRequest: PullRequest
  ): Promise<void> {
    const gitHubRepository = forceUnwrap(
      `Cannot checkout a PR if the repository doesn't have a GitHub repository`,
      repository.gitHubRepository
    )
    const head = pullRequest.head
    const isRefInThisRepo =
      head.gitHubRepository &&
      head.gitHubRepository.cloneURL === gitHubRepository.cloneURL

    if (isRefInThisRepo) {
      const gitStore = this.gitStoreCache.get(repository)
      const defaultRemote = gitStore.defaultRemote
      // if we don't have a default remote here, it's probably going
      // to just crash and burn on checkout, but that's okay
      if (defaultRemote != null) {
        // the remote ref will be something like `origin/my-cool-branch`
        const remoteRef = `${defaultRemote.name}/${head.ref}`

        const remoteRefExists =
          gitStore.allBranches.find(branch => branch.name === remoteRef) != null

        // only try a fetch here if we can't find the ref
        if (!remoteRefExists) {
          await this._fetchRemote(
            repository,
            defaultRemote,
            FetchType.UserInitiatedTask
          )
        }
      }
      await this._checkoutBranch(repository, head.ref)
    } else if (head.gitHubRepository != null) {
      const cloneURL = forceUnwrap(
        "This pull request's clone URL is not populated but should be",
        head.gitHubRepository.cloneURL
      )
      const remoteName = forkPullRequestRemoteName(
        head.gitHubRepository.owner.login
      )
      const remotes = await getRemotes(repository)
      const remote =
        remotes.find(r => r.name === remoteName) ||
        (await addRemote(repository, remoteName, cloneURL))

      if (remote.url !== cloneURL) {
        const error = new Error(
          `Expected PR remote ${remoteName} url to be ${cloneURL} got ${
            remote.url
          }.`
        )

        log.error(error.message)
        return this.emitError(error)
      }

      await this._fetchRemote(repository, remote, FetchType.UserInitiatedTask)

      const gitStore = this.gitStoreCache.get(repository)

      const localBranchName = `pr/${pullRequest.pullRequestNumber}`
      const doesBranchExist =
        gitStore.allBranches.find(branch => branch.name === localBranchName) !=
        null

      if (!doesBranchExist) {
        await this._createBranch(
          repository,
          localBranchName,
          `${remoteName}/${head.ref}`
        )
      }

      await this._checkoutBranch(repository, localBranchName)
    }

    this.statsStore.recordPRBranchCheckout()
  }

  /**
   * Set whether the user has chosen to hide or show the
   * co-authors field in the commit message component
   */
  public _setShowCoAuthoredBy(
    repository: Repository,
    showCoAuthoredBy: boolean
  ) {
    this.gitStoreCache.get(repository).setShowCoAuthoredBy(showCoAuthoredBy)
    return Promise.resolve()
  }

  /**
   * Update the per-repository co-authors list
   *
   * @param repository Co-author settings are per-repository
   * @param coAuthors  Zero or more authors
   */
  public _setCoAuthors(
    repository: Repository,
    coAuthors: ReadonlyArray<IAuthor>
  ) {
    this.gitStoreCache.get(repository).setCoAuthors(coAuthors)
    return Promise.resolve()
  }

  /**
   * Set the application-wide theme
   */
  public _setSelectedTheme(theme: ApplicationTheme) {
    setPersistedTheme(theme)
    this.selectedTheme = theme
    this.emitUpdate()

    return Promise.resolve()
  }

  /**
   * Set the application-wide theme
   */
  public _setAutomaticallySwitchTheme(automaticallySwitchTheme: boolean) {
    setAutoSwitchPersistedTheme(automaticallySwitchTheme)
    this.automaticallySwitchTheme = automaticallySwitchTheme
    this.emitUpdate()

    return Promise.resolve()
  }

  public async _resolveCurrentEditor() {
    const match = await findEditorOrDefault(this.selectedExternalEditor)
    const resolvedExternalEditor = match != null ? match.editor : null
    if (this.resolvedExternalEditor !== resolvedExternalEditor) {
      this.resolvedExternalEditor = resolvedExternalEditor
      this.emitUpdate()
    }
  }

  /** This shouldn't be called directly. See `Dispatcher`. */
  public _updateManualConflictResolution(
    repository: Repository,
    path: string,
    manualResolution: ManualConflictResolution | null
  ) {
    this.repositoryStateCache.updateChangesState(repository, state => {
      const { conflictState } = state

      if (conflictState === null) {
        // not currently in a conflict, whatever
        return { conflictState }
      }

      const updatedManualResolutions = new Map(conflictState.manualResolutions)

      if (manualResolution !== null) {
        updatedManualResolutions.set(path, manualResolution)
      } else {
        updatedManualResolutions.delete(path)
      }

      return {
        conflictState: {
          ...conflictState,
          manualResolutions: updatedManualResolutions,
        },
      }
    })

    // update rebase flow state after choosing manual resolution

    const currentState = this.repositoryStateCache.get(repository)

    const { changesState, rebaseState } = currentState
    const { conflictState } = changesState
    const { step } = rebaseState

    if (
      conflictState !== null &&
      conflictState.kind === 'rebase' &&
      step !== null &&
      step.kind === RebaseStep.ShowConflicts
    ) {
      this.repositoryStateCache.updateRebaseState(repository, () => ({
        step: { ...step, conflictState },
      }))
    }

    this.emitUpdate()
  }

  /**
   *  Note: **drops the existing desktop stash** on that branch (if there is one)
   */
  private async createStash(repository: Repository, branchName: string) {
    if (!enableStashing()) {
      return
    }

    // get the previous stash before we create a new one
    const previousStash = await getLastDesktopStashEntryForBranch(
      repository,
      branchName
    )

    await createDesktopStashEntry(repository, branchName)

    if (previousStash !== null) {
      await dropDesktopStashEntry(repository, previousStash.stashSha)
      log.info(
        `Dropped stash '${previousStash.stashSha}' associated with ${
          previousStash.branchName
        }`
      )
    }
  }

  /** This shouldn't be called directly. See `Dispatcher`. */
  public async _popStashEntry(repository: Repository, stashEntry: IStashEntry) {
    if (!enableStashing()) {
      return
    }
    const gitStore = this.gitStoreCache.get(repository)
    await gitStore.performFailableOperation(() => {
      return popStashEntry(repository, stashEntry.stashSha)
    })
    log.info(
      `[AppStore. _popStashEntry] popped stash with commit id ${
        stashEntry.stashSha
      }`
    )

    await this._refreshRepository(repository)
  }

  /** This shouldn't be called directly. See `Dispatcher`. */
  public async _dropStashEntry(
    repository: Repository,
    stashEntry: IStashEntry
  ) {
    if (!enableStashing()) {
      return
    }
    const gitStore = this.gitStoreCache.get(repository)
    await gitStore.performFailableOperation(() => {
      return dropDesktopStashEntry(repository, stashEntry.stashSha)
    })
    log.info(
      `[AppStore. _dropStashEntry] dropped stash with commit id ${
        stashEntry.stashSha
      }`
    )

    await gitStore.loadStashEntries()
  }

  /** This shouldn't be called directly. See `Dispatcher`. */
  public _setStashedFilesWidth(width: number): Promise<void> {
    this.stashedFilesWidth = width
    setNumber(stashedFilesWidthConfigKey, width)
    this.emitUpdate()

    return Promise.resolve()
  }

  public _resetStashedFilesWidth(): Promise<void> {
    this.stashedFilesWidth = defaultStashedFilesWidth
    localStorage.removeItem(stashedFilesWidthConfigKey)
    this.emitUpdate()

    return Promise.resolve()
  }
}

/**
 * Map the cached state of the compare view to an action
 * to perform which is then used to compute the compare
 * view contents.
 */
function getInitialAction(
  cachedState: IDisplayHistory | ICompareBranch
): CompareAction {
  if (cachedState.kind === HistoryTabMode.History) {
    return {
      kind: HistoryTabMode.History,
    }
  }

  const { comparisonMode, comparisonBranch } = cachedState

  return {
    kind: HistoryTabMode.Compare,
    comparisonMode,
    branch: comparisonBranch,
  }
}

/**
 * Get the behind count (or 0) of the ahead/behind counter
 */
function getBehindOrDefault(aheadBehind: IAheadBehind | null): number {
  if (aheadBehind === null) {
    return 0
  }

  return aheadBehind.behind
}

/**
 * Check if the user is in a rebase flow step that doesn't depend on conflicted
 * state, as the app should not attempt to clean up any popups or banners while
 * this is occurring.
 */
function userIsStartingRebaseFlow(
  currentPopup: Popup | null,
  state: IRebaseState
) {
  if (currentPopup === null) {
    return false
  }

  if (currentPopup.type !== PopupType.RebaseFlow) {
    return false
  }

  if (state.step === null) {
    return false
  }

  if (
    state.step.kind === RebaseStep.ChooseBranch ||
    state.step.kind === RebaseStep.WarnForcePush ||
    state.step.kind === RebaseStep.ShowProgress
  ) {
    return true
  }

  return false
}<|MERGE_RESOLUTION|>--- conflicted
+++ resolved
@@ -212,10 +212,8 @@
   enableStashing,
 } from '../feature-flag'
 import { Banner, BannerType } from '../../models/banner'
-<<<<<<< HEAD
 import * as moment from 'moment'
 import { getStashSize } from '../git/stash'
-=======
 import { isDarkModeEnabled } from '../../ui/lib/dark-theme'
 import { ComputedAction } from '../../models/computed-action'
 import {
@@ -229,7 +227,6 @@
 import { RebaseFlowStep, RebaseStep } from '../../models/rebase-flow-step'
 import { arrayEquals } from '../equality'
 import { MenuLabelsEvent } from '../../models/menu-labels'
->>>>>>> e90ab6ae
 
 /**
  * As fast-forwarding local branches is proportional to the number of local
