import Dexie from 'dexie'

// NB: This _must_ be incremented whenever the DB key scheme changes.
const DatabaseVersion = 2

/** The timing stats for app launch. */
export interface ILaunchStats {
  /**
   * The time (in milliseconds) it takes from when our main process code is
   * first loaded until the app `ready` event is emitted.
   */
  readonly mainReadyTime: number

  /**
   * The time (in milliseconds) it takes from when loading begins to loading
   * end.
   */
  readonly loadTime: number

  /**
   * The time (in milliseconds) it takes from when our renderer process code is
   * first loaded until the renderer `ready` event is emitted.
   */
  readonly rendererReadyTime: number
}

/** The daily measures captured for stats. */
export interface IDailyMeasures {
  /** The ID in the database. */
  readonly id?: number

  /** The number of commits. */
  readonly commits: number

  /** The number of times the user has opened a shell from the app. */
  readonly openShellCount: number

  /** The number of partial commits. */
  readonly partialCommits: number

  /** The number of commits created with one or more co-authors. */
  readonly coAuthoredCommits: number

<<<<<<< HEAD
  /** The number of times a branch is compared to an arbitrary branch */
  readonly branchComparisons: number

  /** The number of times a branch is compared to `master` */
  readonly defaultBranchComparisons: number

  /** The number of times a merge is initiated in the `compare` sidebar */
  readonly mergesInitiatedFromComparison: number

  /** The number of times the `Branch -> Update From Default Branch` menu item is used */
  readonly updateFromDefaultBranchMenuCount: number

  /** The number of times the `Branch -> Merge Into Current Branch` menu item is used */
  readonly mergeIntoCurrentBranchMenuCount: number
=======
  /** The number of times the user checks out a branch using the PR menu */
  readonly prBranchCheckouts: number
>>>>>>> 00669f78
}

export class StatsDatabase extends Dexie {
  public launches!: Dexie.Table<ILaunchStats, number>
  public dailyMeasures!: Dexie.Table<IDailyMeasures, number>

  public constructor(name: string) {
    super(name)

    this.version(1).stores({
      launches: '++',
    })

    this.version(DatabaseVersion).stores({
      dailyMeasures: '++id',
    })
  }
}<|MERGE_RESOLUTION|>--- conflicted
+++ resolved
@@ -41,7 +41,6 @@
   /** The number of commits created with one or more co-authors. */
   readonly coAuthoredCommits: number
 
-<<<<<<< HEAD
   /** The number of times a branch is compared to an arbitrary branch */
   readonly branchComparisons: number
 
@@ -56,10 +55,9 @@
 
   /** The number of times the `Branch -> Merge Into Current Branch` menu item is used */
   readonly mergeIntoCurrentBranchMenuCount: number
-=======
+
   /** The number of times the user checks out a branch using the PR menu */
   readonly prBranchCheckouts: number
->>>>>>> 00669f78
 }
 
 export class StatsDatabase extends Dexie {
