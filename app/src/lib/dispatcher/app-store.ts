import { Emitter, Disposable } from 'event-kit'
import { ipcRenderer, remote } from 'electron'
import * as Path from 'path'
import {
  IRepositoryState,
  IHistoryState,
  IAppState,
  RepositorySection,
  IChangesState,
  Popup,
  FoldoutType,
  Foldout,
  IBranchesState,
  PossibleSelections,
  SelectionType,
} from '../app-state'
import { User } from '../../models/user'
import { Repository } from '../../models/repository'
import { GitHubRepository } from '../../models/github-repository'
import { FileChange, WorkingDirectoryStatus, WorkingDirectoryFileChange } from '../../models/status'
import { DiffSelection, DiffSelectionType, DiffType } from '../../models/diff'
import { matchGitHubRepository } from '../../lib/repository-matching'
import { API, getUserForEndpoint, IAPIUser } from '../../lib/api'
import { caseInsensitiveCompare } from '../compare'
import { Branch, BranchType } from '../../models/branch'
import { TipState } from '../../models/tip'
import { Commit } from '../../models/commit'
import { CloningRepository, CloningRepositoriesStore } from './cloning-repositories-store'
import { IGitHubUser } from './github-user-database'
import { GitHubUserStore } from './github-user-store'
import { shell } from './app-shell'
import { EmojiStore } from './emoji-store'
import { GitStore, ICommitMessage } from './git-store'
import { assertNever } from '../fatal-error'
import { IssuesStore } from './issues-store'
import { BackgroundFetcher } from './background-fetcher'
import { formatCommitMessage } from '../format-commit-message'
import { AppMenu, IMenu } from '../../models/app-menu'
import { getAppMenu } from '../../ui/main-process-proxy'
import { merge } from '../merge'
import { getAppPath } from '../../ui/lib/app-proxy'
import { StatsStore, ILaunchStats } from '../stats'
import { SignInStore } from './sign-in-store'
<<<<<<< HEAD
import { hasShownWelcomeFlow, markWelcomeFlowComplete } from '../welcome'
=======
import { WindowState, getWindowState } from '../window-state'
>>>>>>> 7ed85f66

import {
  getGitDir,
  getStatus,
  getConfigValue,
  getAuthorIdentity,
  pull as pullRepo,
  push as pushRepo,
  createBranch,
  renameBranch,
  deleteBranch,
  getCommitDiff,
  getWorkingDirectoryDiff,
  getChangedFiles,
  updateRef,
  addRemote,
  getBranchAheadBehind,
  createCommit,
  checkoutBranch,
} from '../git'

import { openShell } from '../open-shell'

const LastSelectedRepositoryIDKey = 'last-selected-repository-id'

const defaultSidebarWidth: number = 250
const sidebarWidthConfigKey: string = 'sidebar-width'

const defaultCommitSummaryWidth: number = 250
const commitSummaryWidthConfigKey: string = 'commit-summary-width'

export class AppStore {
  private emitter = new Emitter()

  private users: ReadonlyArray<User> = new Array<User>()
  private repositories: ReadonlyArray<Repository> = new Array<Repository>()

  private selectedRepository: Repository | CloningRepository | null = null

  /** The background fetcher for the currently selected repository. */
  private currentBackgroundFetcher: BackgroundFetcher | null = null

  private repositoryState = new Map<number, IRepositoryState>()
  private loading = false
  private showWelcomeFlow = false

  private currentPopup: Popup | null = null
  private currentFoldout: Foldout | null = null

  private errors: ReadonlyArray<Error> = new Array<Error>()

  private emitQueued = false

  public readonly gitHubUserStore: GitHubUserStore

  private readonly cloningRepositoriesStore: CloningRepositoriesStore

  private readonly emojiStore: EmojiStore

  private readonly _issuesStore: IssuesStore

  /** The issues store for all repositories. */
  public get issuesStore(): IssuesStore { return this._issuesStore }

  /** GitStores keyed by their associated Repository ID. */
  private readonly gitStores = new Map<number, GitStore>()

  private readonly signInStore: SignInStore

  /**
   * The Application menu as an AppMenu instance or null if
   * the main process has not yet provided the renderer with
   * a copy of the application menu structure.
   */
  private appMenu: AppMenu | null = null

  /**
   * Used to highlight access keys throughout the app when the
   * Alt key is pressed. Only applicable on non-macOS platforms.
   */
  private highlightAccessKeys: boolean = false

  private sidebarWidth: number = defaultSidebarWidth
  private commitSummaryWidth: number = defaultCommitSummaryWidth
  private windowState: WindowState

  private readonly statsStore: StatsStore

  public constructor(gitHubUserStore: GitHubUserStore, cloningRepositoriesStore: CloningRepositoriesStore, emojiStore: EmojiStore, issuesStore: IssuesStore, statsStore: StatsStore, signInStore: SignInStore) {
    this.gitHubUserStore = gitHubUserStore
    this.cloningRepositoriesStore = cloningRepositoriesStore
    this.emojiStore = emojiStore
    this._issuesStore = issuesStore
    this.statsStore = statsStore
    this.signInStore = signInStore
    this.showWelcomeFlow = hasShownWelcomeFlow()

    this.windowState = getWindowState(remote.getCurrentWindow())

    ipcRenderer.on('window-state-changed', (_, args) => {
      this.windowState = args as WindowState
      this.emitUpdate()
    })

    ipcRenderer.on('app-menu', (event: Electron.IpcRendererEvent, { menu }: { menu: IMenu }) => {
      this.setAppMenu(menu)
    })

    getAppMenu()

    this.gitHubUserStore.onDidUpdate(() => {
      this.emitUpdate()
    })

    this.cloningRepositoriesStore.onDidUpdate(() => {
      this.emitUpdate()
    })

    this.cloningRepositoriesStore.onDidError(e => this.emitError(e))

    this.signInStore.onDidAuthenticate(user => this.emitAuthenticate(user))
    this.signInStore.onDidUpdate(() => this.emitUpdate())
    this.signInStore.onDidError(error => this.emitError(error))

    const rootDir = getAppPath()
    this.emojiStore.read(rootDir).then(() => this.emitUpdate())
  }

  private emitAuthenticate(user: User) {
    this.emitter.emit('did-authenticate', user)
  }

  private emitUpdate() {
    if (this.emitQueued) { return }

    this.emitQueued = true

    window.requestAnimationFrame(() => {
      this.emitQueued = false
      this.emitter.emit('did-update', this.getState())
    })
  }

  /**
   * Registers an event handler which will be invoked whenever
   * a user has successfully completed a sign-in process.
   */
  public onDidAuthenticate(fn: (user: User) => void): Disposable {
    return this.emitter.on('did-authenticate', fn)
  }

  public onDidUpdate(fn: (state: IAppState) => void): Disposable {
    return this.emitter.on('did-update', fn)
  }

  private emitError(error: Error) {
    this.emitter.emit('did-error', error)
  }

  /** Register a listener for when an error occurs. */
  public onDidError(fn: (error: Error) => void): Disposable {
    return this.emitter.on('did-error', fn)
  }

  private getInitialRepositoryState(): IRepositoryState {
    return {
      historyState: {
        selection: {
          sha: null,
          file: null,
        },
        changedFiles: new Array<FileChange>(),
        history: new Array<string>(),
        diff: null,
      },
      changesState: {
        workingDirectory: new WorkingDirectoryStatus(new Array<WorkingDirectoryFileChange>(), true),
        selectedFile: null,
        diff: null,
        contextualCommitMessage: null,
        commitMessage: null,
      },
      selectedSection: RepositorySection.Changes,
      branchesState: {
        tip: { kind: TipState.Unknown },
        defaultBranch: null,
        allBranches: new Array<Branch>(),
        recentBranches: new Array<Branch>(),
      },
      commitAuthor: null,
      gitHubUsers: new Map<string, IGitHubUser>(),
      commits: new Map<string, Commit>(),
      localCommitSHAs: [],
      aheadBehind: null,
      remote: null,
      pushPullInProgress: false,
      isCommitting: false,
      lastFetched: null,
    }
  }

  /** Get the state for the repository. */
  public getRepositoryState(repository: Repository): IRepositoryState {
    let state = this.repositoryState.get(repository.id)
    if (state) {
      const gitHubUsers = this.gitHubUserStore.getUsersForRepository(repository) || new Map<string, IGitHubUser>()
      return merge(state, { gitHubUsers })
    }

    state = this.getInitialRepositoryState()
    this.repositoryState.set(repository.id, state)
    return state
  }

  private updateRepositoryState<K extends keyof IRepositoryState>(repository: Repository, fn: (state: IRepositoryState) => Pick<IRepositoryState, K>) {
    const currentState = this.getRepositoryState(repository)
    const newValues = fn(currentState)
    this.repositoryState.set(repository.id, merge(currentState, newValues))
  }

  private updateHistoryState<K extends keyof IHistoryState>(repository: Repository, fn: (historyState: IHistoryState) => Pick<IHistoryState, K>) {
    this.updateRepositoryState(repository, state => {
      const historyState = state.historyState
      const newValues = fn(historyState)
      return { historyState: merge(historyState, newValues) }
    })
  }

  private updateChangesState<K extends keyof IChangesState>(repository: Repository, fn: (changesState: IChangesState) => Pick<IChangesState, K>) {
    this.updateRepositoryState(repository, state => {
      const changesState = state.changesState
      const newValues = fn(changesState)
      return { changesState: merge(changesState, newValues) }
    })
  }

  private updateBranchesState(repository: Repository, fn: (branchesState: IBranchesState) => IBranchesState) {
    this.updateRepositoryState(repository, state => {
      const branchesState = fn(state.branchesState)
      return { branchesState }
    })
  }

  private getSelectedState(): PossibleSelections | null {
    const repository = this.selectedRepository
    if (!repository) { return null }

    if (repository instanceof CloningRepository) {
      const cloningState = this.cloningRepositoriesStore.getRepositoryState(repository)
      if (!cloningState) { return null }

      return {
        type: SelectionType.CloningRepository,
        repository,
        state: cloningState,
      }
    }

    if (repository.missing) {
      return {
        type: SelectionType.MissingRepository,
        repository,
      }
    }

    return {
      type: SelectionType.Repository,
      repository,
      state: this.getRepositoryState(repository),
    }
  }

  public getState(): IAppState {
    return {
      users: this.users,
      repositories: [
        ...this.repositories,
        ...this.cloningRepositoriesStore.repositories,
      ],
      windowState: this.windowState,
      selectedState: this.getSelectedState(),
      signInState: this.signInStore.getState(),
      currentPopup: this.currentPopup,
      currentFoldout: this.currentFoldout,
      errors: this.errors,
      loading: this.loading,
      showWelcomeFlow: this.showWelcomeFlow,
      emoji: this.emojiStore.emoji,
      sidebarWidth: this.sidebarWidth,
      commitSummaryWidth: this.commitSummaryWidth,
      appMenuState: this.appMenu ? this.appMenu.openMenus : [],
      titleBarStyle: this.showWelcomeFlow ? 'light' : 'dark',
      highlightAccessKeys: this.highlightAccessKeys,
    }
  }

  private onGitStoreUpdated(repository: Repository, gitStore: GitStore) {
    this.updateHistoryState(repository, state => (
      { history: gitStore.history }
    ))

    this.updateBranchesState(repository, state => (
      {
        tip: gitStore.tip,
        defaultBranch: gitStore.defaultBranch,
        allBranches: gitStore.allBranches,
        recentBranches: gitStore.recentBranches,
      }
    ))

    this.updateChangesState(repository, state => (
      {
        commitMessage: gitStore.commitMessage,
        contextualCommitMessage: gitStore.contextualCommitMessage,
      }
    ))

    this.updateRepositoryState(repository, state => (
      {
        commits: gitStore.commits,
        localCommitSHAs: gitStore.localCommitSHAs,
        aheadBehind: gitStore.aheadBehind,
        remote: gitStore.remote,
        lastFetched: gitStore.lastFetched,
      }
    ))

    this.emitUpdate()
  }

  private onGitStoreLoadedCommits(repository: Repository, commits: ReadonlyArray<Commit>) {
    for (const commit of commits) {
      this.gitHubUserStore._loadAndCacheUser(this.users, repository, commit.sha, commit.author.email)
    }
  }

  private removeGitStore(repository: Repository) {
    if (this.gitStores.has(repository.id)) {
      this.gitStores.delete(repository.id)
    }
  }

  private getGitStore(repository: Repository): GitStore {
    let gitStore = this.gitStores.get(repository.id)
    if (!gitStore) {
      gitStore = new GitStore(repository, shell)
      gitStore.onDidUpdate(() => this.onGitStoreUpdated(repository, gitStore!))
      gitStore.onDidLoadNewCommits(commits => this.onGitStoreLoadedCommits(repository, commits))
      gitStore.onDidError(error => this.emitError(error))

      this.gitStores.set(repository.id, gitStore)
    }

    return gitStore
  }

  /** This shouldn't be called directly. See `Dispatcher`. */
  public async _loadHistory(repository: Repository): Promise<void> {
    const gitStore = this.getGitStore(repository)
    await gitStore.loadHistory()

    const state = this.getRepositoryState(repository).historyState
    let newSelection = state.selection
    const history = state.history
    const selectedSHA = state.selection.sha
    if (selectedSHA) {
      const index = history.findIndex(sha => sha === selectedSHA)
      // Our selected SHA disappeared, so clear the selection.
      if (index < 0) {
        newSelection = {
          sha: null,
          file: null,
        }
      }
    }

    if (!newSelection.sha && history.length > 0) {
      this._changeHistoryCommitSelection(repository, history[0])
      this._loadChangedFilesForCurrentSelection(repository)
    }

    this.emitUpdate()
  }

  /** This shouldn't be called directly. See `Dispatcher`. */
  public _loadNextHistoryBatch(repository: Repository): Promise<void> {
    const gitStore = this.getGitStore(repository)
    return gitStore.loadNextHistoryBatch()
  }

  /** This shouldn't be called directly. See `Dispatcher`. */
  public async _loadChangedFilesForCurrentSelection(repository: Repository): Promise<void> {
    const state = this.getRepositoryState(repository)
    const selection = state.historyState.selection
    const currentSHA = selection.sha
    if (!currentSHA) { return }

    const gitStore = this.getGitStore(repository)
    const changedFiles = await gitStore.performFailableOperation(() => getChangedFiles(repository, currentSHA))
    if (!changedFiles) { return }

    // The selection could have changed between when we started loading the
    // changed files and we finished. We might wanna store the changed files per
    // SHA/path.
    if (currentSHA !== state.historyState.selection.sha) {
      return
    }

    // if we're selecting a commit for the first time, we should select the
    // first file in the commit and render the diff immediately

    const noFileSelected = selection.file === null

    const firstFileOrDefault = noFileSelected && changedFiles.length
      ? changedFiles[0]
      : selection.file

    const selectionOrFirstFile = {
      file: firstFileOrDefault,
      sha: selection.sha,
    }

    this.updateHistoryState(repository, state => ({ changedFiles }))

    this.emitUpdate()

    if (selectionOrFirstFile.file) {
      this._changeHistoryFileSelection(repository, selectionOrFirstFile.file)
    }
  }

  /** This shouldn't be called directly. See `Dispatcher`. */
  public async _changeHistoryCommitSelection(repository: Repository, sha: string): Promise<void> {
    this.updateHistoryState(repository, state => {
      const commitChanged = state.selection.sha !== sha
      const changedFiles = commitChanged ? new Array<FileChange>() : state.changedFiles
      const file = commitChanged ? null : state.selection.file
      const selection = { sha, file }
      const diff = null

      return { selection, changedFiles, diff }
    })
    this.emitUpdate()
  }

  /** This shouldn't be called directly. See `Dispatcher`. */
  public async _changeHistoryFileSelection(repository: Repository, file: FileChange): Promise<void> {

    this.updateHistoryState(repository, state => {
      const selection = { sha: state.selection.sha, file }
      const diff = null
      return { selection, diff }
    })
    this.emitUpdate()

    const stateBeforeLoad = this.getRepositoryState(repository)
    const sha = stateBeforeLoad.historyState.selection.sha

    if (!sha) {
      if (__DEV__) {
        throw new Error('No currently selected sha yet we\'ve been asked to switch file selection')
      } else {
        return
      }
    }

    const diff = await getCommitDiff(repository, file, sha)

    const stateAfterLoad = this.getRepositoryState(repository)

    // A whole bunch of things could have happened since we initiated the diff load
    if (stateAfterLoad.historyState.selection.sha !== stateBeforeLoad.historyState.selection.sha) { return }
    if (!stateAfterLoad.historyState.selection.file) { return }
    if (stateAfterLoad.historyState.selection.file.id !== file.id) { return }

    this.updateHistoryState(repository, state => {
      const selection = { sha: state.selection.sha, file }
      return { selection, diff }
    })

    this.emitUpdate()
  }

  /** This shouldn't be called directly. See `Dispatcher`. */
  public async _selectRepository(repository: Repository | CloningRepository | null): Promise<void> {
    this.selectedRepository = repository
    this.emitUpdate()

    this.stopBackgroundFetching()

    if (!repository) { return Promise.resolve() }
    if (!(repository instanceof Repository)) { return Promise.resolve() }

    localStorage.setItem(LastSelectedRepositoryIDKey, repository.id.toString())

    if (repository.missing) {
      // as the repository is no longer found on disk, cleaning this up
      // ensures we don't accidentally run any Git operations against the
      // wrong location if the user then relocates the `.git` folder elsewhere
      this.removeGitStore(repository)
      return
    }

    const gitHubRepository = repository.gitHubRepository
    if (gitHubRepository) {
      this._updateIssues(gitHubRepository)
    }

    await this._refreshRepository(repository)

    this.startBackgroundFetching(repository)
    this.refreshMentionables(repository)
  }

  public async _updateIssues(repository: GitHubRepository) {
    const user = this.users.find(u => u.endpoint === repository.endpoint)
    if (!user) { return }

    try {
      await this._issuesStore.fetchIssues(repository, user)
    } catch (e) {
      console.warn(`Unable to fetch issues for ${repository.fullName}: ${e}`)
    }
  }

  private stopBackgroundFetching() {
    const backgroundFetcher = this.currentBackgroundFetcher
    if (backgroundFetcher) {
      backgroundFetcher.stop()
      this.currentBackgroundFetcher = null
    }
  }

  private refreshMentionables(repository: Repository) {
    const user = this.getUserForRepository(repository)
    if (!user) { return }

    const gitHubRepository = repository.gitHubRepository
    if (!gitHubRepository) { return }

    this.gitHubUserStore.updateMentionables(gitHubRepository, user)
  }

  private startBackgroundFetching(repository: Repository) {
    const user = this.getUserForRepository(repository)
    if (!user) { return }

    if (!repository.gitHubRepository) { return }

    const fetcher = new BackgroundFetcher(repository, user, r => this.fetch(r))
    fetcher.start()
    this.currentBackgroundFetcher = fetcher
  }

  /** This shouldn't be called directly. See `Dispatcher`. */
  public _loadFromSharedProcess(users: ReadonlyArray<User>, repositories: ReadonlyArray<Repository>) {
    this.users = users
    this.repositories = repositories
    this.loading = this.repositories.length === 0 && this.users.length === 0

    for (const user of users) {
      // In theory a user should _always_ have an array of emails (even if it's
      // empty). But in practice, if the user had run old dev builds this may
      // not be the case. So for now we need to guard this. We should remove
      // this check in the not too distant future.
      // @joshaber (August 10, 2016)
      if (!user.emails) { break }

      const gitUsers = user.emails.map(email => ({ ...user, email }))

      for (const user of gitUsers) {
        this.gitHubUserStore.cacheUser(user)
      }
    }

    const selectedRepository = this.selectedRepository
    let newSelectedRepository: Repository | CloningRepository | null = this.selectedRepository
    if (selectedRepository) {
      const r = this.repositories.find(r =>
        r.constructor === selectedRepository.constructor && r.id === selectedRepository.id
      ) || null

      newSelectedRepository = r
    }

    if (newSelectedRepository === null && this.repositories.length > 0) {
      const lastSelectedID = parseInt(localStorage.getItem(LastSelectedRepositoryIDKey) || '', 10)
      if (lastSelectedID && !isNaN(lastSelectedID)) {
        newSelectedRepository = this.repositories.find(r => r.id === lastSelectedID) || null
      }

      if (!newSelectedRepository) {
        newSelectedRepository = this.repositories[0]
      }
    }

    this._selectRepository(newSelectedRepository)

    this.sidebarWidth = parseInt(localStorage.getItem(sidebarWidthConfigKey) || '', 10) || defaultSidebarWidth
    this.commitSummaryWidth = parseInt(localStorage.getItem(commitSummaryWidthConfigKey) || '', 10) || defaultCommitSummaryWidth

    this.emitUpdate()
  }

  /** This shouldn't be called directly. See `Dispatcher`. */
  public async _loadStatus(repository: Repository, clearPartialState: boolean = false): Promise<void> {
    const gitStore = this.getGitStore(repository)
    const status = await gitStore.performFailableOperation(() => getStatus(repository))
    if (!status) { return }

    let selectedFile: WorkingDirectoryFileChange | null = null
    this.updateChangesState(repository, state => {

      // Populate a map for all files in the current working directory state
      const filesByID = new Map<string, WorkingDirectoryFileChange>()
      state.workingDirectory.files.forEach(f => filesByID.set(f.id, f))

      // Attempt to preserve the selection state for each file in the new
      // working directory state by looking at the current files
      const mergedFiles = status.workingDirectory.files.map(file => {
        const existingFile = filesByID.get(file.id)
        if (existingFile) {

          if (clearPartialState) {
            if (existingFile.selection.getSelectionType() === DiffSelectionType.Partial) {
              return file.withIncludeAll(false)
            }
          }

          return file.withSelection(existingFile.selection)
        } else {
          return file
        }
      })
      .sort((x, y) => caseInsensitiveCompare(x.path, y.path))

      const includeAll = this.getIncludeAllState(mergedFiles)

      // Try to find the currently selected file among the files
      // in the new working directory state. Matching by id is
      // different from matching by path since id includes the
      // change type (new, modified, deleted etc)
      if (state.selectedFile) {
        selectedFile = mergedFiles.find(f => f.id === state.selectedFile!.id) || null
      }

      const fileSelectionChanged = selectedFile == null

      if (!selectedFile && mergedFiles.length) {
        selectedFile = mergedFiles[0] || null
      }

      const workingDirectory = new WorkingDirectoryStatus(mergedFiles, includeAll)

      // The file selection could have changed if the previously selected
      // file is no longer selectable (it was reverted or committed) but
      // if it hasn't changed we can reuse the diff
      const diff = fileSelectionChanged ? null : state.diff

      return { workingDirectory, selectedFile, diff }
    })
    this.emitUpdate()

    this.updateChangesDiffForCurrentSelection(repository)
  }

  /** This shouldn't be called directly. See `Dispatcher`. */
  public async _changeRepositorySection(repository: Repository, selectedSection: RepositorySection): Promise<void> {
    this.updateRepositoryState(repository, state => ({ selectedSection }))
    this.emitUpdate()

    if (selectedSection === RepositorySection.History) {
      return this.refreshHistorySection(repository)
    } else if (selectedSection === RepositorySection.Changes) {
      return this.refreshChangesSection(repository, { includingStatus: true, clearPartialState: false })
    }
  }

  /** This shouldn't be called directly. See `Dispatcher`. */
  public async _changeChangesSelection(repository: Repository, selectedFile: WorkingDirectoryFileChange | null): Promise<void> {
    this.updateChangesState(repository, state => (
      { selectedFile, diff: null }
    ))
    this.emitUpdate()

    await this.updateChangesDiffForCurrentSelection(repository)
  }

  /**
   * Loads or re-loads (refreshes) the diff for the currently selected file
   * in the working directory. This operation is a noop if there's no currently
   * selected file.
   */
  private async updateChangesDiffForCurrentSelection(repository: Repository): Promise<void> {
    const stateBeforeLoad = this.getRepositoryState(repository)
    const currentSelectedFile = stateBeforeLoad.changesState.selectedFile

    if (!currentSelectedFile) { return }

    const diff = await getWorkingDirectoryDiff(repository, currentSelectedFile)

    const stateAfterLoad = this.getRepositoryState(repository)
    const changesState = stateAfterLoad.changesState

    // A whole bunch of things could have happened since we initiated the diff load
    if (!changesState.selectedFile) { return }
    if (changesState.selectedFile.id !== currentSelectedFile.id) { return }

    const selectableLines = new Set<number>()
    if (diff.kind === DiffType.Text) {
      // The diff might have changed dramatically since last we loaded it. Ideally we
      // would be more clever about validating that any partial selection state is
      // still valid by ensuring that selected lines still exist but for now we'll
      // settle on just updating the selectable lines such that any previously selected
      // line which now no longer exists or has been turned into a context line
      // isn't still selected.
      diff.hunks.forEach(h => {
        h.lines.forEach((line, index) => {
          if (line.isIncludeableLine()) {
            selectableLines.add(h.unifiedDiffStart + index)
          }
        })
      })
    }

    const newSelection = currentSelectedFile.selection.withSelectableLines(selectableLines)
    const selectedFile = currentSelectedFile.withSelection(newSelection)

    const workingDirectory = changesState.workingDirectory.byReplacingFile(selectedFile)
    this.updateChangesState(repository, state => ({ selectedFile, diff, workingDirectory }))
    this.emitUpdate()
  }

  /** This shouldn't be called directly. See `Dispatcher`. */
  public async _commitIncludedChanges(repository: Repository, message: ICommitMessage): Promise<boolean> {

    const state = this.getRepositoryState(repository)
    const files = state.changesState.workingDirectory.files.filter((file, index, array) => {
      return file.selection.getSelectionType() !== DiffSelectionType.None
    })

    const gitStore = this.getGitStore(repository)

    const result = await this.isCommitting(repository, () => {
      return gitStore.performFailableOperation(() => {
        const commitMessage = formatCommitMessage(message)
        return createCommit(repository, commitMessage, files)
      })
    })

    if (result) {
      this.statsStore.recordCommit()

      await this._refreshRepository(repository)
      await this.refreshChangesSection(repository, { includingStatus: true, clearPartialState: true })
    }

    return result || false
  }

  private getIncludeAllState(files: ReadonlyArray<WorkingDirectoryFileChange>): boolean | null {
    const allSelected = files.every(f => f.selection.getSelectionType() === DiffSelectionType.All)
    const noneSelected = files.every(f => f.selection.getSelectionType() === DiffSelectionType.None)

    let includeAll: boolean | null = null
    if (allSelected) {
      includeAll = true
    } else if (noneSelected) {
      includeAll = false
    }

    return includeAll
  }

  /** This shouldn't be called directly. See `Dispatcher`. */
  public _changeFileIncluded(repository: Repository, file: WorkingDirectoryFileChange, include: boolean): Promise<void> {
    const selection = include ? file.selection.withSelectAll() : file.selection.withSelectNone()
    this.updateWorkingDirectoryFileSelection(repository, file, selection)
    return Promise.resolve()
  }

  /** This shouldn't be called directly. See `Dispatcher`. */
  public _changeFileLineSelection(repository: Repository, file: WorkingDirectoryFileChange, diffSelection: DiffSelection): Promise<void> {
    this.updateWorkingDirectoryFileSelection(repository, file, diffSelection)
    return Promise.resolve()
  }

  /**
   * Updates the selection for the given file in the working directory
   * state and emits an update event.
   */
  private updateWorkingDirectoryFileSelection(repository: Repository, file: WorkingDirectoryFileChange, selection: DiffSelection) {

    this.updateChangesState(repository, state => {

      const newFiles = state.workingDirectory.files.map(f =>
        f.id === file.id ? f.withSelection(selection) : f
      )

      const includeAll = this.getIncludeAllState(newFiles)

      let selectedFile: WorkingDirectoryFileChange | null = null
      if (state.selectedFile) {
        const f = state.selectedFile
        selectedFile = newFiles.find(file => file.id === f.id) || null
      }

      const workingDirectory = new WorkingDirectoryStatus(newFiles, includeAll)
      const diff = selectedFile ? state.diff : null

      return { workingDirectory, selectedFile, diff }
    })

    this.emitUpdate()
  }

  /** This shouldn't be called directly. See `Dispatcher`. */
  public _changeIncludeAllFiles(repository: Repository, includeAll: boolean): Promise<void> {
    this.updateChangesState(repository, state => {

      const selectedFile = state.selectedFile
        ? state.selectedFile.withIncludeAll(includeAll)
        : null

      const workingDirectory = state.workingDirectory.withIncludeAllFiles(includeAll)

      return { workingDirectory, selectedFile }
    })
    this.emitUpdate()

    return Promise.resolve()
  }

  /** This shouldn't be called directly. See `Dispatcher`. */
  public async _refreshRepository(repository: Repository): Promise<void> {
    if (repository.missing) { return }

    const state = this.getRepositoryState(repository)
    const gitStore = this.getGitStore(repository)

    await gitStore.loadCurrentAndDefaultBranch()

    // We don't need to await these.
    // The GitStore will emit an update when something changes.
    gitStore.loadBranches()
    gitStore.loadCurrentRemote()
    gitStore.calculateAheadBehindForCurrentBranch()
    gitStore.updateLastFetched()

    // When refreshing we *always* check the status so that we can update the
    // changes indicator in the tab bar. But we only load History if it's
    // selected.
    await this._loadStatus(repository)

    await this.refreshAuthor(repository)

    const section = state.selectedSection
    if (section === RepositorySection.History) {
      return this.refreshHistorySection(repository)
    } else if (section === RepositorySection.Changes) {
      return this.refreshChangesSection(repository, { includingStatus: false, clearPartialState: false })
    } else {
      return assertNever(section, `Unknown section: ${section}`)
    }
  }

  /**
   * Refresh all the data for the Changes section.
   *
   * This will be called automatically when appropriate.
   */
  private async refreshChangesSection(repository: Repository, options: { includingStatus: boolean, clearPartialState: boolean }): Promise<void> {
    if (options.includingStatus) {
      await this._loadStatus(repository, options.clearPartialState)
    }

    const gitStore = this.getGitStore(repository)
    const state = this.getRepositoryState(repository)

    if (state.branchesState.tip.kind === TipState.Valid) {
      const currentBranch = state.branchesState.tip.branch
      await gitStore.loadLocalCommits(currentBranch)
    }
  }

  /**
   * Refresh all the data for the History section.
   *
   * This will be called automatically when appropriate.
   */
  private async refreshHistorySection(repository: Repository): Promise<void> {
    return this._loadHistory(repository)
  }

  private async refreshAuthor(repository: Repository): Promise<void> {
    const gitStore = this.getGitStore(repository)
    const commitAuthor = await gitStore.performFailableOperation(() =>
      getAuthorIdentity(repository)
    ) || null

    this.updateRepositoryState(repository, state => ({ commitAuthor }))
    this.emitUpdate()
  }

  /** This shouldn't be called directly. See `Dispatcher`. */
  public async _showPopup(popup: Popup): Promise<void> {
    this.currentPopup = popup
    this.emitUpdate()
  }

  /** This shouldn't be called directly. See `Dispatcher`. */
  public _closePopup(): Promise<void> {
    this.currentPopup = null
    this.emitUpdate()

    return Promise.resolve()
  }

  /** This shouldn't be called directly. See `Dispatcher`. */
  public async _showFoldout(foldout: Foldout): Promise<void> {
    this.currentFoldout = foldout
    this.emitUpdate()
  }

  /** This shouldn't be called directly. See `Dispatcher`. */
  public _closeFoldout(): Promise<void> {
    this.currentFoldout = null
    this.emitUpdate()

    return Promise.resolve()
  }

  /** This shouldn't be called directly. See `Dispatcher`. */
  public async _createBranch(repository: Repository, name: string, startPoint: string): Promise<void> {
    const gitStore = this.getGitStore(repository)
    await gitStore.performFailableOperation(() => createBranch(repository, name, startPoint))
    return this._checkoutBranch(repository, name)
  }

  /** This shouldn't be called directly. See `Dispatcher`. */
  public async _checkoutBranch(repository: Repository, name: string): Promise<void> {
    const gitStore = this.getGitStore(repository)
    await gitStore.performFailableOperation(() => checkoutBranch(repository, name))

    return this._refreshRepository(repository)
  }

  /** This shouldn't be called directly. See `Dispatcher`. */
  public async _repositoryWithRefreshedGitHubRepository(repository: Repository): Promise<Repository> {
    let gitHubRepository = repository.gitHubRepository
    if (!gitHubRepository) {
      gitHubRepository = await this.guessGitHubRepository(repository)
    }

    if (!gitHubRepository) { return repository }

    const users = this.users
    const user = getUserForEndpoint(users, gitHubRepository.endpoint)
    if (!user) { return repository }

    const api = new API(user)
    const apiRepo = await api.fetchRepository(gitHubRepository.owner.login, gitHubRepository.name)
    return repository.withGitHubRepository(gitHubRepository.withAPI(apiRepo))
  }

  private async guessGitHubRepository(repository: Repository): Promise<GitHubRepository | null> {
    const gitStore = this.getGitStore(repository)
    // TODO: This is all kinds of wrong.
    // We shouldn't assume the remote is named `origin`.
    const remote = await gitStore.performFailableOperation(() =>
      getConfigValue(repository, 'remote.origin.url')
    )

    return remote ? matchGitHubRepository(this.users, remote) : null
  }

  /** This shouldn't be called directly. See `Dispatcher`. */
  public _pushError(error: Error): Promise<void> {
    const newErrors = Array.from(this.errors)
    newErrors.push(error)
    this.errors = newErrors
    this.emitUpdate()

    return Promise.resolve()
  }

  /** This shouldn't be called directly. See `Dispatcher`. */
  public _clearError(error: Error): Promise<void> {
    this.errors = this.errors.filter(e => e !== error)
    this.emitUpdate()

    return Promise.resolve()
  }

  /** This shouldn't be called directly. See `Dispatcher`. */
  public async _validatedRepositoryPath(path: string): Promise<string | null> {
    try {
      const gitDir = await getGitDir(path)
      return gitDir ? Path.dirname(gitDir) : null
    } catch (e) {
      this.emitError(e)
      return null
    }
  }

  /** This shouldn't be called directly. See `Dispatcher`. */
  public async _renameBranch(repository: Repository, branch: Branch, newName: string): Promise<void> {
    const gitStore = this.getGitStore(repository)
    await gitStore.performFailableOperation(() => renameBranch(repository, branch, newName))

    return this._refreshRepository(repository)
  }

  /** This shouldn't be called directly. See `Dispatcher`. */
  public async _deleteBranch(repository: Repository, branch: Branch): Promise<void> {
    const defaultBranch = this.getRepositoryState(repository).branchesState.defaultBranch
    if (!defaultBranch) {
      return Promise.reject(new Error(`No default branch!`))
    }

    const user = this.getUserForRepository(repository)
    const gitStore = this.getGitStore(repository)

    await gitStore.performFailableOperation(() => checkoutBranch(repository, defaultBranch.name))
    await gitStore.performFailableOperation(() => deleteBranch(repository, branch, user))

    return this._refreshRepository(repository)
  }

  public async _push(repository: Repository): Promise<void> {
    return this.withPushPull(repository, async () => {
      const gitStore = this.getGitStore(repository)
      const remote = gitStore.remote
      if (!remote) {
        this._showFoldout({
          type: FoldoutType.Publish,
        })
        return
      }

      const state = this.getRepositoryState(repository)
      if (state.branchesState.tip.kind === TipState.Unborn) {
        return Promise.reject(new Error('The current branch is unborn.'))
      }

      if (state.branchesState.tip.kind === TipState.Detached) {
        return Promise.reject(new Error('The current repository is in a detached HEAD state.'))
      }

      if (state.branchesState.tip.kind === TipState.Valid) {
        const branch = state.branchesState.tip.branch
        const user = this.getUserForRepository(repository)
        return gitStore.performFailableOperation(() => {
          const setUpstream = branch.upstream ? false : true
          return pushRepo(repository, user, remote.name, branch.name, setUpstream)
            .then(() => this._refreshRepository(repository))
            .then(() => this.fetch(repository))
        })
      }
    })
  }

  private async isCommitting(repository: Repository, fn: () => Promise<boolean>): Promise<boolean | void> {
    const state = this.getRepositoryState(repository)
    // ensure the user doesn't try and commit again
    if (state.isCommitting) { return }

    this.updateRepositoryState(repository, state => ({ isCommitting: true }))
    this.emitUpdate()

    try {
      return await fn()
    } finally {
      this.updateRepositoryState(repository, state => ({ isCommitting: false }))
      this.emitUpdate()
    }
  }

  private async withPushPull(repository: Repository, fn: () => Promise<void>): Promise<void> {
    const state = this.getRepositoryState(repository)
    // Don't allow concurrent network operations.
    if (state.pushPullInProgress) { return }

    this.updateRepositoryState(repository, state => ({ pushPullInProgress: true }))
    this.emitUpdate()

    try {
      await fn()
    } finally {
      this.updateRepositoryState(repository, state => ({ pushPullInProgress: false }))
      this.emitUpdate()
    }
  }

  /** This shouldn't be called directly. See `Dispatcher`. */
  public async _pull(repository: Repository): Promise<void> {
    return this.withPushPull(repository, async () => {
      const gitStore = this.getGitStore(repository)
      const remote = gitStore.remote
      if (!remote) {
        return Promise.reject(new Error('The repository has no remotes.'))
      }

      const state = this.getRepositoryState(repository)

      if (state.branchesState.tip.kind === TipState.Unborn) {
        return Promise.reject(new Error('The current branch is unborn.'))
      }

      if (state.branchesState.tip.kind === TipState.Detached) {
        return Promise.reject(new Error('The current repository is in a detached HEAD state.'))
      }

      if (state.branchesState.tip.kind === TipState.Valid) {
        const branch = state.branchesState.tip.branch
        const user = this.getUserForRepository(repository)
        return gitStore.performFailableOperation(() => pullRepo(repository, user, remote.name, branch.name))
          .then(() => this._refreshRepository(repository))
          .then(() => this.fetch(repository))
      }
    })
  }

  private async fastForwardBranches(repository: Repository) {
    const state = this.getRepositoryState(repository)
    const branches = state.branchesState.allBranches

    const tip = state.branchesState.tip
    const currentBranchName = tip.kind === TipState.Valid
      ? tip.branch.name
      : null

    // A branch is only eligible for being fast forwarded if:
    //  1. It's local.
    //  2. It's not the current branch.
    //  3. It has an upstream.
    //  4. It's not ahead of its upstream.
    const eligibleBranches = branches.filter(b => {
      return b.type === BranchType.Local && b.name !== currentBranchName && b.upstream
    })

    for (const branch of eligibleBranches) {
      const aheadBehind = await getBranchAheadBehind(repository, branch)
      if (!aheadBehind) { continue }

      const { ahead, behind } = aheadBehind
      if (ahead === 0 && behind > 0) {
        // At this point we're guaranteed this is non-null since we've filtered
        // out any branches will null upstreams above when creating
        // `eligibleBranches`.
        const upstreamRef = branch.upstream!
        await updateRef(repository, `refs/heads/${branch.name}`, branch.tip.sha, upstreamRef, 'pull: Fast-forward')
      }
    }
  }

  private getUserForRepository(repository: Repository): User | null {
    const gitHubRepository = repository.gitHubRepository
    if (!gitHubRepository) { return null }

    return getUserForEndpoint(this.users, gitHubRepository.endpoint)
  }

  /** This shouldn't be called directly. See `Dispatcher`. */
  public async _publishRepository(repository: Repository, name: string, description: string, private_: boolean, account: User, org: IAPIUser | null): Promise<void> {
    const api = new API(account)
    const apiRepository = await api.createRepository(org, name, description, private_)

    const gitStore = this.getGitStore(repository)
    await gitStore.performFailableOperation(() => addRemote(repository, 'origin', apiRepository.cloneUrl))
    await gitStore.loadCurrentRemote()
    return this._push(repository)
  }

  /** This shouldn't be called directly. See `Dispatcher`. */
  public _clone(url: string, path: string, user: User | null): { promise: Promise<boolean>, repository: CloningRepository } {
    const promise = this.cloningRepositoriesStore.clone(url, path, user)
    const repository = this.cloningRepositoriesStore
                           .repositories
                           .find(r => r.url === url && r.path === path) !

    return { promise, repository }
  }

  public _removeCloningRepository(repository: CloningRepository) {
    this.cloningRepositoriesStore.remove(repository)
  }

  public async _discardChanges(repository: Repository, files: ReadonlyArray<WorkingDirectoryFileChange>) {
    const gitStore = this.getGitStore(repository)
    await gitStore.discardChanges(files)

    return this._refreshRepository(repository)
  }

  public async _undoCommit(repository: Repository, commit: Commit): Promise<void> {
    const gitStore = this.getGitStore(repository)

    await gitStore.undoCommit(commit)

    return this._refreshRepository(repository)
  }

  public _clearContextualCommitMessage(repository: Repository): Promise<void> {
    const gitStore = this.getGitStore(repository)
    return gitStore.clearContextualCommitMessage()
  }

  /** Fetch the repository. */
  public async fetch(repository: Repository): Promise<void> {
    await this.withPushPull(repository, async () => {
      const gitStore = this.getGitStore(repository)
      const user = this.getUserForRepository(repository)
      await gitStore.fetch(user)
      await this.fastForwardBranches(repository)
    })

    return this._refreshRepository(repository)
  }

  public _endWelcomeFlow(): Promise<void> {
    this.showWelcomeFlow = false

    this.emitUpdate()

    markWelcomeFlowComplete()

    return Promise.resolve()
  }

  public _setSidebarWidth(width: number): Promise<void> {
    this.sidebarWidth = width
    localStorage.setItem(sidebarWidthConfigKey, width.toString())
    this.emitUpdate()

    return Promise.resolve()
  }

  public _resetSidebarWidth(): Promise<void> {
    this.sidebarWidth = defaultSidebarWidth
    localStorage.removeItem(sidebarWidthConfigKey)
    this.emitUpdate()

    return Promise.resolve()
  }

  public _setCommitSummaryWidth(width: number): Promise<void> {
    this.commitSummaryWidth = width
    localStorage.setItem(commitSummaryWidthConfigKey, width.toString())
    this.emitUpdate()

    return Promise.resolve()
  }

  public _resetCommitSummaryWidth(): Promise<void> {
    this.commitSummaryWidth = defaultCommitSummaryWidth
    localStorage.removeItem(commitSummaryWidthConfigKey)
    this.emitUpdate()

    return Promise.resolve()
  }

  public _setCommitMessage(repository: Repository, message: ICommitMessage | null): Promise<void> {
    const gitStore = this.getGitStore(repository)
    return gitStore.setCommitMessage(message)
  }

  /**
   * Set the global application menu.
   *
   * This is called in response to the main process emitting an event signalling
   * that the application menu has changed in some way like an item being
   * added/removed or an item having its visibility toggled.
   *
   * This method should not be called by the renderer in any other circumstance
   * than as a directly result of the main-process event.
   *
   */
  private setAppMenu(menu: IMenu): Promise<void> {
    if (this.appMenu) {
      this.appMenu = this.appMenu.withMenu(menu)
    } else {
      this.appMenu = AppMenu.fromMenu(menu)
    }

    this.emitUpdate()
    return Promise.resolve()
  }

  public _setAppMenuState(update: (appMenu: AppMenu) => AppMenu): Promise<void> {
    if (this.appMenu) {
      this.appMenu = update(this.appMenu)
      this.emitUpdate()
    }
    return Promise.resolve()
  }

  public _setAccessKeyHighlightState(highlight: boolean): Promise<void> {
    if (this.highlightAccessKeys !== highlight) {
      this.highlightAccessKeys = highlight
      this.emitUpdate()
    }

    return Promise.resolve()
  }

  public async _mergeBranch(repository: Repository, branch: string): Promise<void> {
    const gitStore = this.getGitStore(repository)
    await gitStore.merge(branch)

    return this._refreshRepository(repository)
  }

  /** This shouldn't be called directly. See `Dispatcher`. */
  public _setRemoteURL(repository: Repository, name: string, url: string): Promise<void> {
    const gitStore = this.getGitStore(repository)
    return gitStore.setRemoteURL(name, url)
  }

  /** This shouldn't be called directly. See `Dispatcher`. */
  public _openShell(path: string) {
    return openShell(path)
  }

  /** Takes a URL and opens it using the system default application */
  public _openInBrowser(url: string) {
    return shell.openExternal(url)
  }

  /** This shouldn't be called directly. See `Dispatcher`. */
  public async _saveGitIgnore(repository: Repository, text: string): Promise<void> {
    const gitStore = this.getGitStore(repository)
    return gitStore.saveGitIgnore(text)
  }

  /** This shouldn't be called directly. See `Dispatcher`. */
  public async _readGitIgnore(repository: Repository): Promise<string | null> {
    const gitStore = this.getGitStore(repository)
    return gitStore.readGitIgnore()
  }

  /** Has the user opted out of stats reporting? */
  public getStatsOptOut(): boolean {
    return this.statsStore.getOptOut()
  }

  /** Set whether the user has opted out of stats reporting. */
  public _setStatsOptOut(optOut: boolean): Promise<void> {
    this.statsStore.setOptOut(optOut)

    this.emitUpdate()

    return Promise.resolve()
  }

  public _reportStats() {
    return this.statsStore.reportStats()
  }

  public _recordLaunchStats(stats: ILaunchStats): Promise<void> {
    return this.statsStore.recordLaunchStats(stats)
  }

  public async _ignore(repository: Repository, pattern: string): Promise<void> {
    const gitStore = this.getGitStore(repository)
    await gitStore.ignore(pattern)

    return this._refreshRepository(repository)
  }

  public _resetSignInState(): Promise<void> {
    this.signInStore.reset()
    return Promise.resolve()
  }

  public _beginDotComSignIn(): Promise<void> {
    this.signInStore.beginDotComSignIn()
    return Promise.resolve()
  }

  public _beginEnterpriseSignIn(): Promise<void> {
    this.signInStore.beginEnterpriseSignIn()
    return Promise.resolve()
  }

  public _setSignInEndpoint(url: string): Promise<void> {
    return this.signInStore.setEndpoint(url)
  }

  public _setSignInCredentials(username: string, password: string): Promise<void> {
    return this.signInStore.authenticateWithBasicAuth(username, password)
  }

  public _requestBrowserAuthentication(): Promise<void> {
    return this.signInStore.authenticateWithBrowser()
  }

  public _setSignInOTP(otp: string): Promise<void> {
    return this.signInStore.setTwoFactorOTP(otp)
  }
}<|MERGE_RESOLUTION|>--- conflicted
+++ resolved
@@ -41,11 +41,8 @@
 import { getAppPath } from '../../ui/lib/app-proxy'
 import { StatsStore, ILaunchStats } from '../stats'
 import { SignInStore } from './sign-in-store'
-<<<<<<< HEAD
 import { hasShownWelcomeFlow, markWelcomeFlowComplete } from '../welcome'
-=======
 import { WindowState, getWindowState } from '../window-state'
->>>>>>> 7ed85f66
 
 import {
   getGitDir,
