--- conflicted
+++ resolved
@@ -36,13 +36,9 @@
 }
 
 function NoCommitSelected() {
-<<<<<<< HEAD
-  return <div className='panel'>No commit selected</div>
-=======
   return (
-    <div className='blankslate'>
+    <div className='panel blankslate'>
       No commit selected
     </div>
   )
->>>>>>> 57347a3e
 }