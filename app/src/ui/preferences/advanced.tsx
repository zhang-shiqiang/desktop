import * as React from 'react'
import { DialogContent } from '../dialog'
import { Checkbox, CheckboxValue } from '../lib/checkbox'
import { LinkButton } from '../lib/link-button'
import { Row } from '../../ui/lib/row'
import { SamplesURL } from '../../lib/stats'
import { Select } from '../lib/select'
import { ExternalEditor, parse as parseEditor } from '../../models/editors'
import { Shell, parse as parseShell } from '../../lib/shells'

interface IAdvancedPreferencesProps {
<<<<<<< HEAD
  readonly optOutOfUsageTracking: boolean
  readonly confirmRepositoryRemoval: boolean
  readonly confirmDiscardChanges: boolean
  readonly selectedExternalEditor: ExternalEditor
=======
  readonly isOptedOut: boolean
  readonly confirmRepoRemoval: boolean
  readonly availableEditors: ReadonlyArray<ExternalEditor>
  readonly selectedExternalEditor?: ExternalEditor
  readonly availableShells: ReadonlyArray<Shell>
>>>>>>> 4560a7e4
  readonly selectedShell: Shell
  readonly onOptOutofReportingchanged: (checked: boolean) => void
  readonly onConfirmDiscardChangesChanged: (checked: boolean) => void
  readonly onConfirmRepositoryRemovalChanged: (checked: boolean) => void
  readonly onSelectedEditorChanged: (editor: ExternalEditor) => void
  readonly onSelectedShellChanged: (shell: Shell) => void
}

interface IAdvancedPreferencesState {
<<<<<<< HEAD
  readonly optOutOfUsageTracking: boolean
  readonly availableEditors?: ReadonlyArray<ExternalEditor>
  readonly availableShells?: ReadonlyArray<Shell>
  readonly selectedExternalEditor: ExternalEditor
=======
  readonly reportingOptOut: boolean
  readonly selectedExternalEditor?: ExternalEditor
>>>>>>> 4560a7e4
  readonly selectedShell: Shell
  readonly confirmRepositoryRemoval: boolean
  readonly confirmDiscardChanges: boolean
}

export class Advanced extends React.Component<
  IAdvancedPreferencesProps,
  IAdvancedPreferencesState
> {
  public constructor(props: IAdvancedPreferencesProps) {
    super(props)

    this.state = {
      optOutOfUsageTracking: this.props.optOutOfUsageTracking,
      confirmRepositoryRemoval: this.props.confirmRepositoryRemoval,
      confirmDiscardChanges: this.props.confirmDiscardChanges,
      selectedExternalEditor: this.props.selectedExternalEditor,
      selectedShell: this.props.selectedShell,
    }
  }

  public async componentWillReceiveProps(nextProps: IAdvancedPreferencesProps) {
    const editors = nextProps.availableEditors
    let selectedExternalEditor = nextProps.selectedExternalEditor
    if (editors.length) {
      const indexOf = selectedExternalEditor
        ? editors.indexOf(selectedExternalEditor)
        : -1
      if (indexOf === -1) {
        selectedExternalEditor = editors[0]
        nextProps.onSelectedEditorChanged(selectedExternalEditor)
      }
    }

    const shells = nextProps.availableShells
    let selectedShell = nextProps.selectedShell
    if (shells.length) {
      const indexOf = shells.indexOf(selectedShell)
      if (indexOf === -1) {
        selectedShell = shells[0]
        nextProps.onSelectedShellChanged(selectedShell)
      }
    }

    this.setState({
      selectedExternalEditor,
      selectedShell,
    })
  }

  private onReportingOptOutChanged = (
    event: React.FormEvent<HTMLInputElement>
  ) => {
    const value = !event.currentTarget.checked

    this.setState({ optOutOfUsageTracking: value })
    this.props.onOptOutofReportingchanged(value)
  }

  private onConfirmDiscardChangesChanged = (
    event: React.FormEvent<HTMLInputElement>
  ) => {
    const value = event.currentTarget.checked

    this.setState({ confirmDiscardChanges: value })
    this.props.onConfirmDiscardChangesChanged(value)
  }

  private onConfirmRepositoryRemovalChanged = (
    event: React.FormEvent<HTMLInputElement>
  ) => {
    const value = event.currentTarget.checked

    this.setState({ confirmRepositoryRemoval: value })
    this.props.onConfirmRepositoryRemovalChanged(value)
  }

  private onSelectedEditorChanged = (
    event: React.FormEvent<HTMLSelectElement>
  ) => {
    const value = parseEditor(event.currentTarget.value)
    if (value) {
      this.setState({ selectedExternalEditor: value })
      this.props.onSelectedEditorChanged(value)
    }
  }

  private onSelectedShellChanged = (
    event: React.FormEvent<HTMLSelectElement>
  ) => {
    const value = parseShell(event.currentTarget.value)
    this.setState({ selectedShell: value })
    this.props.onSelectedShellChanged(value)
  }

  public reportDesktopUsageLabel() {
    return (
      <span>
        Help GitHub Desktop improve by submitting{' '}
        <LinkButton uri={SamplesURL}>anonymous usage data</LinkButton>
      </span>
    )
  }

  private renderExternalEditor() {
    const options = this.props.availableEditors
    const label = __DARWIN__ ? 'External Editor' : 'External editor'

    if (options.length === 0) {
      // this is emulating the <Select/> component's UI so the styles are
      // consistent for either case.
      //
      // TODO: see whether it makes sense to have a fallback UI
      // which we display when the select list is empty
      return (
        <div className="select-component no-options-found">
          <label>{label}</label>
          <span>
            No editors found.{' '}
            <LinkButton uri="https://atom.io/">Install Atom?</LinkButton>
          </span>
        </div>
      )
    }

    return (
      <Select
        label={label}
        value={this.state.selectedExternalEditor}
        onChange={this.onSelectedEditorChanged}
      >
        {options.map(n => (
          <option key={n} value={n}>
            {n}
          </option>
        ))}
      </Select>
    )
  }

  private renderSelectedShell() {
    const options = this.props.availableShells

    return (
      <Select
        label="Shell"
        value={this.state.selectedShell}
        onChange={this.onSelectedShellChanged}
      >
        {options.map(n => (
          <option key={n} value={n}>
            {n}
          </option>
        ))}
      </Select>
    )
  }

  public render() {
    return (
      <DialogContent>
        <Row>{this.renderExternalEditor()}</Row>
        <Row>{this.renderSelectedShell()}</Row>
        <Row>
          <Checkbox
            label={this.reportDesktopUsageLabel()}
            value={
              this.state.optOutOfUsageTracking
                ? CheckboxValue.Off
                : CheckboxValue.On
            }
            onChange={this.onReportingOptOutChanged}
          />
        </Row>
        <Row>
          <Checkbox
            label="Show confirmation dialog before removing repositories"
            value={
<<<<<<< HEAD
              this.state.confirmRepositoryRemoval
                ? CheckboxValue.On
                : CheckboxValue.Off
            }
            onChange={this.onConfirmRepositoryRemovalChanged}
          />
        </Row>
        <Row>
          <Checkbox
            label="Show confirmation dialog before discarding changes"
            value={
              this.state.confirmDiscardChanges
                ? CheckboxValue.On
                : CheckboxValue.Off
=======
              this.state.confirmRepoRemoval ? (
                CheckboxValue.On
              ) : (
                CheckboxValue.Off
              )
>>>>>>> 4560a7e4
            }
            onChange={this.onConfirmDiscardChangesChanged}
          />
        </Row>
      </DialogContent>
    )
  }
}<|MERGE_RESOLUTION|>--- conflicted
+++ resolved
@@ -9,18 +9,12 @@
 import { Shell, parse as parseShell } from '../../lib/shells'
 
 interface IAdvancedPreferencesProps {
-<<<<<<< HEAD
   readonly optOutOfUsageTracking: boolean
   readonly confirmRepositoryRemoval: boolean
   readonly confirmDiscardChanges: boolean
-  readonly selectedExternalEditor: ExternalEditor
-=======
-  readonly isOptedOut: boolean
-  readonly confirmRepoRemoval: boolean
   readonly availableEditors: ReadonlyArray<ExternalEditor>
   readonly selectedExternalEditor?: ExternalEditor
   readonly availableShells: ReadonlyArray<Shell>
->>>>>>> 4560a7e4
   readonly selectedShell: Shell
   readonly onOptOutofReportingchanged: (checked: boolean) => void
   readonly onConfirmDiscardChangesChanged: (checked: boolean) => void
@@ -30,15 +24,8 @@
 }
 
 interface IAdvancedPreferencesState {
-<<<<<<< HEAD
   readonly optOutOfUsageTracking: boolean
-  readonly availableEditors?: ReadonlyArray<ExternalEditor>
-  readonly availableShells?: ReadonlyArray<Shell>
-  readonly selectedExternalEditor: ExternalEditor
-=======
-  readonly reportingOptOut: boolean
   readonly selectedExternalEditor?: ExternalEditor
->>>>>>> 4560a7e4
   readonly selectedShell: Shell
   readonly confirmRepositoryRemoval: boolean
   readonly confirmDiscardChanges: boolean
@@ -217,7 +204,6 @@
           <Checkbox
             label="Show confirmation dialog before removing repositories"
             value={
-<<<<<<< HEAD
               this.state.confirmRepositoryRemoval
                 ? CheckboxValue.On
                 : CheckboxValue.Off
@@ -232,13 +218,6 @@
               this.state.confirmDiscardChanges
                 ? CheckboxValue.On
                 : CheckboxValue.Off
-=======
-              this.state.confirmRepoRemoval ? (
-                CheckboxValue.On
-              ) : (
-                CheckboxValue.Off
-              )
->>>>>>> 4560a7e4
             }
             onChange={this.onConfirmDiscardChangesChanged}
           />
