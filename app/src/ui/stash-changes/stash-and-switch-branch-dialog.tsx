--- conflicted
+++ resolved
@@ -11,7 +11,7 @@
   UncommittedChangesAction,
   StashContext,
   getBranchName,
-  BranchActionKind,
+  CheckoutAction,
 } from '../../models/uncommitted-changes-strategy'
 import { Octicon, OcticonSymbol } from '../octicons'
 import { PopupType } from '../../models/popup'
@@ -110,11 +110,7 @@
           'Your in-progress work will be stashed on this branch for you to return to later',
       },
       {
-<<<<<<< HEAD
         title: `Bring my changes to ${getBranchName(this.props.stashContext)}`,
-=======
-        title: `Bring my changes to ${getBranchName(this.props.branchAction)}`,
->>>>>>> 41de5a6b
         description: 'Your in-progress work will follow you to the new branch',
       },
     ]
@@ -168,25 +164,23 @@
   }
 
   private async stashAndCheckout() {
-    const { repository, stashContext: branchAction, dispatcher } = this.props
-    const { uncommittedChangesAction: selectedStashAction } = this.state
+    const { repository, stashContext, dispatcher } = this.props
+    const { uncommittedChangesAction } = this.state
+    const hasDeletedChanges = this.props.workingDirectory.files.some(f => {
+      f.status.kind === AppFileStatusKind.Deleted
+    })
 
-    if (
-      branchAction.type === BranchActionKind.Checkout &&
-      this.props.workingDirectory.files.some(f => {
-        f.status.kind === AppFileStatusKind.Deleted
-      })
-    ) {
+    if (stashContext.kind === CheckoutAction.Checkout && hasDeletedChanges) {
       await dispatcher.completeMoveToBranch(
         repository,
-        selectedStashAction,
-        branchAction
+        uncommittedChangesAction,
+        stashContext
       )
     } else {
       const branchName =
-        branchAction.type === BranchActionKind.Checkout
-          ? branchAction.branch.name
-          : branchAction.branchName
+        stashContext.kind === CheckoutAction.Checkout
+          ? stashContext.branch.name
+          : stashContext.branchName
       await dispatcher.checkoutBranch(repository, branchName)
     }
   }
