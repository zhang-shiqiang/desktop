--- conflicted
+++ resolved
@@ -62,12 +62,8 @@
 
   private getLineClass(): string {
     const baseClassName = 'diff-line-gutter'
-<<<<<<< HEAD
-    const selectedStateClassName = (this.isIncludableLine() && this.props.isIncluded) ? 'diff-line-selected' : ''
-    const className = `${baseClassName} ${selectedStateClassName}`
-=======
     let className = baseClassName
-    if (this.props.line.selected) {
+    if (this.isIncludableLine() && this.props.isIncluded) {
       className += ' diff-line-selected'
     }
 
@@ -76,7 +72,6 @@
 
   public render() {
     const className = this.getLineClass()
->>>>>>> e165d003
 
     // TODO: depending on cursor position, highlight hunk rather than line
 
