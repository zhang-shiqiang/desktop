import { shell, Menu, ipcMain } from 'electron'
import SharedProcess from '../shared-process/shared-process'

<<<<<<< HEAD
export type MenuEvent = 'push' | 'pull' | 'select-changes' | 'select-history' |
                        'create-branch'
=======
export type MenuEvent = 'push' | 'pull' | 'select-changes' | 'select-history' | 'add-local-repository'
>>>>>>> b52c7d18

export function buildDefaultMenu(sharedProcess: SharedProcess): Electron.Menu {
  const template: Object[] = [
    {
      label: 'File',
      submenu: [
        {
<<<<<<< HEAD
          label: 'New Branch…',
          accelerator: 'CmdOrCtrl+Shift+N',
          click (item: any, focusedWindow: Electron.BrowserWindow) {
            emitMenuEvent('create-branch')
          }
        },
=======
          label: 'Add Local Repository…',
          accelerator: 'CmdOrCtrl+O',
          click (item: any, focusedWindow: Electron.BrowserWindow) {
            emitMenuEvent('add-local-repository')
          }
        }
>>>>>>> b52c7d18
      ]
    },
    {
      label: 'Edit',
      submenu: [
        {
          role: 'undo'
        },
        {
          role: 'redo'
        },
        {
          type: 'separator'
        },
        {
          role: 'cut'
        },
        {
          role: 'copy'
        },
        {
          role: 'paste'
        },
        {
          role: 'selectall'
        }
      ]
    },
    {
      label: 'View',
      submenu: [
        {
          label: 'Changes',
          accelerator: 'CmdOrCtrl+1',
          click (item: any, focusedWindow: Electron.BrowserWindow) {
            emitMenuEvent('select-changes')
          }
        },
        {
          label: 'History',
          accelerator: 'CmdOrCtrl+2',
          click (item: any, focusedWindow: Electron.BrowserWindow) {
            emitMenuEvent('select-history')
          }
        },
        {
          type: 'separator'
        },
        {
          label: 'Reload',
          accelerator: 'CmdOrCtrl+R',
          click (item: any, focusedWindow: Electron.BrowserWindow) {
            if (focusedWindow) {
              focusedWindow.reload()
            }
          }
        },
        {
          role: 'togglefullscreen',
        },
        {
          label: 'Toggle Developer Tools',
          accelerator: (() => {
            return (process.platform === 'darwin') ? 'Alt+Command+I' : 'Ctrl+Shift+I'
          })(),
          click (item: any, focusedWindow: Electron.BrowserWindow) {
            if (focusedWindow) {
              focusedWindow.webContents.toggleDevTools()
            }
          }
        },
        {
          label: 'Debug shared process',
          click (item: any, focusedWindow: Electron.BrowserWindow) {
            sharedProcess.show()
          }
        }
      ]
    },
    {
      label: 'Repository',
      submenu: [
        {
          label: 'Push',
          accelerator: 'CmdOrCtrl+P',
          click (item: any, focusedWindow: Electron.BrowserWindow) {
            emitMenuEvent('push')
          }
        },
        {
          label: 'Pull',
          accelerator: 'CmdOrCtrl+Shift+P',
          click (item: any, focusedWindow: Electron.BrowserWindow) {
            emitMenuEvent('pull')
          }
        }
      ]
    },
    {
      role: 'window',
      submenu: [
        {
          role: 'minimize'
        },
        {
          role: 'close'
        }
      ]
    },
    {
      role: 'help',
      submenu: [
        {
          label: 'Contact GitHub Support…',
          click () {
            shell.openExternal('https://github.com/support')
          }
        }
      ]
    }
  ]

  if (process.platform === 'darwin') {
    template.unshift({
      label: 'GitHub',
      submenu: [
        {
          role: 'about'
        },
        {
          type: 'separator'
        },
        {
          role: 'services',
          submenu: []
        },
        {
          type: 'separator'
        },
        {
          role: 'hide'
        },
        {
          role: 'hideothers'
        },
        {
          role: 'unhide'
        },
        {
          type: 'separator'
        },
        {
          role: 'quit'
        }
      ]
    })

    const windowMenu = template[3] as {submenu: Object[]}
    const windowSubmenu = windowMenu.submenu
    windowSubmenu.push(
      {
        type: 'separator'
      },
      {
        role: 'front'
      }
    )
  }

  return Menu.buildFromTemplate(template)
}

function emitMenuEvent(name: MenuEvent) {
  ipcMain.emit('menu-event', { name })
}<|MERGE_RESOLUTION|>--- conflicted
+++ resolved
@@ -1,12 +1,8 @@
 import { shell, Menu, ipcMain } from 'electron'
 import SharedProcess from '../shared-process/shared-process'
 
-<<<<<<< HEAD
 export type MenuEvent = 'push' | 'pull' | 'select-changes' | 'select-history' |
-                        'create-branch'
-=======
-export type MenuEvent = 'push' | 'pull' | 'select-changes' | 'select-history' | 'add-local-repository'
->>>>>>> b52c7d18
+                        'add-local-repository' | 'create-branch'
 
 export function buildDefaultMenu(sharedProcess: SharedProcess): Electron.Menu {
   const template: Object[] = [
@@ -14,21 +10,22 @@
       label: 'File',
       submenu: [
         {
-<<<<<<< HEAD
           label: 'New Branch…',
           accelerator: 'CmdOrCtrl+Shift+N',
           click (item: any, focusedWindow: Electron.BrowserWindow) {
             emitMenuEvent('create-branch')
           }
         },
-=======
+        {
+          type: 'separator'
+        },
+        {
           label: 'Add Local Repository…',
           accelerator: 'CmdOrCtrl+O',
           click (item: any, focusedWindow: Electron.BrowserWindow) {
             emitMenuEvent('add-local-repository')
           }
         }
->>>>>>> b52c7d18
       ]
     },
     {
