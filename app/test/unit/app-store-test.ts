/* tslint:disable:no-sync-functions */

import * as chai from 'chai'
const expect = chai.expect

import * as Path from 'path'
import * as Fs from 'fs'
import { GitProcess } from 'dugite'

import {
  AppStore,
  GitHubUserStore,
  CloningRepositoriesStore,
  EmojiStore,
  IssuesStore,
  SignInStore,
  RepositoriesStore,
  AccountsStore,
} from '../../src/lib/dispatcher'
import { TestGitHubUserDatabase } from '../test-github-user-database'
import { TestStatsDatabase } from '../test-stats-database'
import { TestIssuesDatabase } from '../test-issues-database'
import { StatsStore } from '../../src/lib/stats'

import {
  RepositorySection,
  SelectionType,
  IRepositoryState,
} from '../../src/lib/app-state'
import { Repository } from '../../src/models/repository'
import { Commit } from '../../src/models/commit'
import { getCommit } from '../../src/lib/git'

import { setupEmptyRepository } from '../fixture-helper'
import { TestRepositoriesDatabase } from '../test-repositories-database'
import { InMemoryStore } from '../in-memory-store'
import { AsyncInMemoryStore } from '../async-in-memory-store'

describe('AppStore', () => {
  async function createAppStore(): Promise<AppStore> {
    const db = new TestGitHubUserDatabase()
    await db.reset()

    const issuesDb = new TestIssuesDatabase()
    await issuesDb.reset()

    const statsDb = new TestStatsDatabase()
    await statsDb.reset()

    const repositoriesDb = new TestRepositoriesDatabase()
    await repositoriesDb.reset()
    const repositoriesStore = new RepositoriesStore(repositoriesDb)

    const accountsStore = new AccountsStore(new InMemoryStore(), new AsyncInMemoryStore())

    return new AppStore(
      new GitHubUserStore(db),
      new CloningRepositoriesStore(),
      new EmojiStore(),
      new IssuesStore(issuesDb),
      new StatsStore(statsDb),
<<<<<<< HEAD
      new SignInStore(),
      accountsStore,
      repositoriesStore,
=======
      new SignInStore()
>>>>>>> a61a5bdc
    )
  }

  it('can select a repository', async () => {
    const appStore = await createAppStore()

    const repo = await setupEmptyRepository()

    await appStore._selectRepository(repo)

    const state = appStore.getState()
    expect(state.selectedState).is.not.null
    expect(state.selectedState!.repository.path).to.equal(repo.path)
  })

  describe('undo first commit', () => {
    function getAppState(appStore: AppStore): IRepositoryState {
      const selectedState = appStore.getState().selectedState
      if (!selectedState) {
        throw new chai.AssertionError('No selected state for AppStore')
      }

      switch (selectedState.type) {
        case SelectionType.Repository:
          return selectedState.state
        default:
          throw new chai.AssertionError(
            `Got selected state of type ${selectedState.type} which is not supported.`
          )
      }
    }

    let repo: Repository | null = null
    let firstCommit: Commit | null = null

    beforeEach(async () => {
      repo = await setupEmptyRepository()

      const file = 'README.md'
      const filePath = Path.join(repo.path, file)

      Fs.writeFileSync(filePath, 'SOME WORDS GO HERE\n')

      await GitProcess.exec(['add', file], repo.path)
      await GitProcess.exec(['commit', '-m', 'added file'], repo.path)

      firstCommit = await getCommit(repo, 'master')
      expect(firstCommit).to.not.equal(null)
      expect(firstCommit!.parentSHAs.length).to.equal(0)
    })

    it('clears the undo commit dialog', async () => {
      const repository = repo!

      const appStore = await createAppStore()

      // select the repository and show the changes view
      await appStore._selectRepository(repository)
      await appStore._changeRepositorySection(
        repository,
        RepositorySection.Changes
      )

      let state = getAppState(appStore)
      expect(state.localCommitSHAs.length).to.equal(1)

      await appStore._undoCommit(repository, firstCommit!)

      state = getAppState(appStore)
      expect(state.localCommitSHAs).to.be.empty
    })
  })
})<|MERGE_RESOLUTION|>--- conflicted
+++ resolved
@@ -51,7 +51,10 @@
     await repositoriesDb.reset()
     const repositoriesStore = new RepositoriesStore(repositoriesDb)
 
-    const accountsStore = new AccountsStore(new InMemoryStore(), new AsyncInMemoryStore())
+    const accountsStore = new AccountsStore(
+      new InMemoryStore(),
+      new AsyncInMemoryStore()
+    )
 
     return new AppStore(
       new GitHubUserStore(db),
@@ -59,13 +62,9 @@
       new EmojiStore(),
       new IssuesStore(issuesDb),
       new StatsStore(statsDb),
-<<<<<<< HEAD
       new SignInStore(),
       accountsStore,
-      repositoriesStore,
-=======
-      new SignInStore()
->>>>>>> a61a5bdc
+      repositoriesStore
     )
   }
 
