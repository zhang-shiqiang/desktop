<<<<<<< HEAD
.list {
  flex-grow: 1;
=======
@include win32-context {
  .list {
    position: relative;

    // Fake scrollbar hack
    //
    // Since we currently can't have scrollbars overlaying their
    // contents (see _scroll.scss for that sad) we're hacking our
    // way around that in our custom lists by hiding the actual
    // scroll bar and creating a fake one on top of the overflowing
    // content. The fake scroll bar consists of a div wrapped in
    // another, overflowing, div where the child height is synchronized
    // with the height of the content in the main container.

    // Hide the actual scroll bar
    .Grid::-webkit-scrollbar { display: none; }

    // Hide the scroll bar by default
    .fake-scroll { display: none; }

    &:hover {
      .fake-scroll {
        // Show the scroll bar when users hover
        // the list
        display: block;

        // Positioning
        position: absolute;
        top: 0px;
        right: 0px;
        width: 10px;

        // Only support vertical scrolling for now
        overflow-y: auto;
        overflow-x: hidden;
      }
    }
  }
>>>>>>> 5715101e
}

.list-item {

  display: flex;
  flex-direction: row;
  align-items: center;

  width: 100%;
  height: 100%;

  &.selected {
    color: var(--box-selected-text-color);
    background-color: var(--box-selected-background-color);

    &:focus {
      color: var(--box-selected-active-text-color);
      background-color: var(--box-selected-active-background-color);
    }
  }
}<|MERGE_RESOLUTION|>--- conflicted
+++ resolved
@@ -1,9 +1,6 @@
-<<<<<<< HEAD
-.list {
-  flex-grow: 1;
-=======
 @include win32-context {
   .list {
+	flex-grow: 1;
     position: relative;
 
     // Fake scrollbar hack
@@ -40,7 +37,6 @@
       }
     }
   }
->>>>>>> 5715101e
 }
 
 .list-item {
